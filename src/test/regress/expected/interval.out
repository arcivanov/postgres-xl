--
-- INTERVAL
--
SET DATESTYLE = 'ISO';
SET IntervalStyle to postgres;
-- check acceptance of "time zone style"
SELECT INTERVAL '01:00' AS "One hour";
 One hour 
----------
 01:00:00
(1 row)

SELECT INTERVAL '+02:00' AS "Two hours";
 Two hours 
-----------
 02:00:00
(1 row)

SELECT INTERVAL '-08:00' AS "Eight hours";
 Eight hours 
-------------
 -08:00:00
(1 row)

SELECT INTERVAL '-1 +02:03' AS "22 hours ago...";
  22 hours ago...  
-------------------
 -1 days +02:03:00
(1 row)

SELECT INTERVAL '-1 days +02:03' AS "22 hours ago...";
  22 hours ago...  
-------------------
 -1 days +02:03:00
(1 row)

SELECT INTERVAL '1.5 weeks' AS "Ten days twelve hours";
 Ten days twelve hours 
-----------------------
 10 days 12:00:00
(1 row)

SELECT INTERVAL '1.5 months' AS "One month 15 days";
 One month 15 days 
-------------------
 1 mon 15 days
(1 row)

SELECT INTERVAL '10 years -11 month -12 days +13:14' AS "9 years...";
            9 years...            
----------------------------------
 9 years 1 mon -12 days +13:14:00
(1 row)

CREATE TABLE INTERVAL_TBL (f1 interval);
INSERT INTO INTERVAL_TBL (f1) VALUES ('@ 1 minute');
INSERT INTO INTERVAL_TBL (f1) VALUES ('@ 5 hour');
INSERT INTO INTERVAL_TBL (f1) VALUES ('@ 10 day');
INSERT INTO INTERVAL_TBL (f1) VALUES ('@ 34 year');
INSERT INTO INTERVAL_TBL (f1) VALUES ('@ 3 months');
INSERT INTO INTERVAL_TBL (f1) VALUES ('@ 14 seconds ago');
INSERT INTO INTERVAL_TBL (f1) VALUES ('1 day 2 hours 3 minutes 4 seconds');
INSERT INTO INTERVAL_TBL (f1) VALUES ('6 years');
INSERT INTO INTERVAL_TBL (f1) VALUES ('5 months');
INSERT INTO INTERVAL_TBL (f1) VALUES ('5 months 12 hours');
-- badly formatted interval
INSERT INTO INTERVAL_TBL (f1) VALUES ('badly formatted interval');
ERROR:  invalid input syntax for type interval: "badly formatted interval"
LINE 1: INSERT INTO INTERVAL_TBL (f1) VALUES ('badly formatted inter...
                                              ^
INSERT INTO INTERVAL_TBL (f1) VALUES ('@ 30 eons ago');
ERROR:  invalid input syntax for type interval: "@ 30 eons ago"
LINE 1: INSERT INTO INTERVAL_TBL (f1) VALUES ('@ 30 eons ago');
                                              ^
-- test interval operators
SELECT '' AS ten, * FROM INTERVAL_TBL ORDER BY f1;
 ten |       f1        
-----+-----------------
     | -00:00:14
     | 00:01:00
     | 05:00:00
     | 1 day 02:03:04
     | 10 days
     | 3 mons
     | 5 mons
     | 5 mons 12:00:00
     | 6 years
     | 34 years
(10 rows)

SELECT '' AS nine, * FROM INTERVAL_TBL
   WHERE INTERVAL_TBL.f1 <> interval '@ 10 days' ORDER BY f1;
 nine |       f1        
------+-----------------
      | -00:00:14
      | 00:01:00
      | 05:00:00
      | 1 day 02:03:04
      | 3 mons
      | 5 mons
      | 5 mons 12:00:00
      | 6 years
      | 34 years
(9 rows)

SELECT '' AS three, * FROM INTERVAL_TBL
   WHERE INTERVAL_TBL.f1 <= interval '@ 5 hours' ORDER BY f1;
 three |    f1     
-------+-----------
       | -00:00:14
       | 00:01:00
       | 05:00:00
(3 rows)

SELECT '' AS three, * FROM INTERVAL_TBL
   WHERE INTERVAL_TBL.f1 < interval '@ 1 day' ORDER BY f1;
 three |    f1     
-------+-----------
       | -00:00:14
       | 00:01:00
       | 05:00:00
(3 rows)

SELECT '' AS one, * FROM INTERVAL_TBL
   WHERE INTERVAL_TBL.f1 = interval '@ 34 years' ORDER BY f1;
 one |    f1    
-----+----------
     | 34 years
(1 row)

<<<<<<< HEAD
SELECT '' AS five, * FROM INTERVAL_TBL 
   WHERE INTERVAL_TBL.f1 >= interval '@ 1 month' ORDER BY f1;
=======
SELECT '' AS five, * FROM INTERVAL_TBL
   WHERE INTERVAL_TBL.f1 >= interval '@ 1 month';
>>>>>>> a4bebdd9
 five |       f1        
------+-----------------
      | 3 mons
      | 5 mons
      | 5 mons 12:00:00
      | 6 years
      | 34 years
(5 rows)

SELECT '' AS nine, * FROM INTERVAL_TBL
   WHERE INTERVAL_TBL.f1 > interval '@ 3 seconds ago' ORDER BY f1;
 nine |       f1        
------+-----------------
      | 00:01:00
      | 05:00:00
      | 1 day 02:03:04
      | 10 days
      | 3 mons
      | 5 mons
      | 5 mons 12:00:00
      | 6 years
      | 34 years
(9 rows)

SELECT '' AS fortyfive, r1.*, r2.*
   FROM INTERVAL_TBL r1, INTERVAL_TBL r2
   WHERE r1.f1 > r2.f1
   ORDER BY r1.f1, r2.f1;
 fortyfive |       f1        |       f1        
-----------+-----------------+-----------------
           | 00:01:00        | -00:00:14
           | 05:00:00        | -00:00:14
           | 05:00:00        | 00:01:00
           | 1 day 02:03:04  | -00:00:14
           | 1 day 02:03:04  | 00:01:00
           | 1 day 02:03:04  | 05:00:00
           | 10 days         | -00:00:14
           | 10 days         | 00:01:00
           | 10 days         | 05:00:00
           | 10 days         | 1 day 02:03:04
           | 3 mons          | -00:00:14
           | 3 mons          | 00:01:00
           | 3 mons          | 05:00:00
           | 3 mons          | 1 day 02:03:04
           | 3 mons          | 10 days
           | 5 mons          | -00:00:14
           | 5 mons          | 00:01:00
           | 5 mons          | 05:00:00
           | 5 mons          | 1 day 02:03:04
           | 5 mons          | 10 days
           | 5 mons          | 3 mons
           | 5 mons 12:00:00 | -00:00:14
           | 5 mons 12:00:00 | 00:01:00
           | 5 mons 12:00:00 | 05:00:00
           | 5 mons 12:00:00 | 1 day 02:03:04
           | 5 mons 12:00:00 | 10 days
           | 5 mons 12:00:00 | 3 mons
           | 5 mons 12:00:00 | 5 mons
           | 6 years         | -00:00:14
           | 6 years         | 00:01:00
           | 6 years         | 05:00:00
           | 6 years         | 1 day 02:03:04
           | 6 years         | 10 days
           | 6 years         | 3 mons
           | 6 years         | 5 mons
           | 6 years         | 5 mons 12:00:00
           | 34 years        | -00:00:14
           | 34 years        | 00:01:00
           | 34 years        | 05:00:00
           | 34 years        | 1 day 02:03:04
           | 34 years        | 10 days
           | 34 years        | 3 mons
           | 34 years        | 5 mons
           | 34 years        | 5 mons 12:00:00
           | 34 years        | 6 years
(45 rows)

-- Test multiplication and division with intervals.
-- Floating point arithmetic rounding errors can lead to unexpected results,
-- though the code attempts to do the right thing and round up to days and
-- minutes to avoid results such as '3 days 24:00 hours' or '14:20:60'.
-- Note that it is expected for some day components to be greater than 29 and
-- some time components be greater than 23:59:59 due to how intervals are
-- stored internally.
CREATE TABLE INTERVAL_MULDIV_TBL (span interval);
COPY INTERVAL_MULDIV_TBL FROM STDIN;
SELECT span * 0.3 AS product
FROM INTERVAL_MULDIV_TBL ORDER BY span;
              product               
------------------------------------
 -1 years -12 days +93:36:00
 -10 mons +120 days 37:28:21.6567
 -3 days -14:24:00
 1 mon 6 days
 2 mons 13 days 01:22:28.8
 4 mons 6 days
 1 year 12 days 122:24:00
 24 years 11 mons 320 days 16:48:00
(8 rows)

SELECT span * 8.2 AS product
FROM INTERVAL_MULDIV_TBL ORDER BY span;
                   product                   
---------------------------------------------
 -28 years -104 days +2942:24:00
 -24 years -7 mons +3946 days 640:15:11.9498
 -98 days -09:36:00
 2 years 8 mons 24 days
 6 years 1 mon -197 days +93:34:27.2
 9 years 6 mons 24 days
 28 years 104 days 2961:36:00
 682 years 7 mons 8215 days 19:12:00
(8 rows)

SELECT span / 10 AS quotient
FROM INTERVAL_MULDIV_TBL ORDER BY span;
             quotient             
----------------------------------
 -4 mons -4 days +31:12:00
 -3 mons +30 days 12:29:27.2189
 -1 days -04:48:00
 12 days
 25 days -15:32:30.4
 1 mon 12 days
 4 mons 4 days 40:48:00
 8 years 3 mons 126 days 21:36:00
(8 rows)

SELECT span / 100 AS quotient
FROM INTERVAL_MULDIV_TBL ORDER BY span;
        quotient         
-------------------------
 -12 days -06:28:48
 -6 days +01:14:56.72189
 -02:52:48
 1 day 04:48:00
 2 days 10:26:44.96
 4 days 04:48:00
 12 days 13:40:48
 9 mons 39 days 16:33:36
(8 rows)

DROP TABLE INTERVAL_MULDIV_TBL;
SET DATESTYLE = 'postgres';
SET IntervalStyle to postgres_verbose;
SELECT '' AS ten, * FROM INTERVAL_TBL ORDER BY f1;
 ten |              f1               
-----+-------------------------------
     | @ 14 secs ago
     | @ 1 min
     | @ 5 hours
     | @ 1 day 2 hours 3 mins 4 secs
     | @ 10 days
     | @ 3 mons
     | @ 5 mons
     | @ 5 mons 12 hours
     | @ 6 years
     | @ 34 years
(10 rows)

-- test avg(interval), which is somewhat fragile since people have been
-- known to change the allowed input syntax for type interval without
-- updating pg_aggregate.agginitval
select avg(f1) from interval_tbl;
                       avg                       
-------------------------------------------------
 @ 4 years 1 mon 10 days 4 hours 18 mins 23 secs
(1 row)

-- test long interval input
select '4 millenniums 5 centuries 4 decades 1 year 4 months 4 days 17 minutes 31 seconds'::interval;
                  interval                  
--------------------------------------------
 @ 4541 years 4 mons 4 days 17 mins 31 secs
(1 row)

-- test justify_hours() and justify_days()
SELECT justify_hours(interval '6 months 3 days 52 hours 3 minutes 2 seconds') as "6 mons 5 days 4 hours 3 mins 2 seconds";
 6 mons 5 days 4 hours 3 mins 2 seconds 
----------------------------------------
 @ 6 mons 5 days 4 hours 3 mins 2 secs
(1 row)

SELECT justify_days(interval '6 months 36 days 5 hours 4 minutes 3 seconds') as "7 mons 6 days 5 hours 4 mins 3 seconds";
 7 mons 6 days 5 hours 4 mins 3 seconds 
----------------------------------------
 @ 7 mons 6 days 5 hours 4 mins 3 secs
(1 row)

-- test justify_interval()
SELECT justify_interval(interval '1 month -1 hour') as "1 month -1 hour";
  1 month -1 hour   
--------------------
 @ 29 days 23 hours
(1 row)

-- test fractional second input, and detection of duplicate units
SET DATESTYLE = 'ISO';
SET IntervalStyle TO postgres;
SELECT '1 millisecond'::interval, '1 microsecond'::interval,
       '500 seconds 99 milliseconds 51 microseconds'::interval;
   interval   |    interval     |    interval     
--------------+-----------------+-----------------
 00:00:00.001 | 00:00:00.000001 | 00:08:20.099051
(1 row)

SELECT '3 days 5 milliseconds'::interval;
      interval       
---------------------
 3 days 00:00:00.005
(1 row)

SELECT '1 second 2 seconds'::interval;              -- error
ERROR:  invalid input syntax for type interval: "1 second 2 seconds"
LINE 1: SELECT '1 second 2 seconds'::interval;
               ^
SELECT '10 milliseconds 20 milliseconds'::interval; -- error
ERROR:  invalid input syntax for type interval: "10 milliseconds 20 milliseconds"
LINE 1: SELECT '10 milliseconds 20 milliseconds'::interval;
               ^
SELECT '5.5 seconds 3 milliseconds'::interval;      -- error
ERROR:  invalid input syntax for type interval: "5.5 seconds 3 milliseconds"
LINE 1: SELECT '5.5 seconds 3 milliseconds'::interval;
               ^
SELECT '1:20:05 5 microseconds'::interval;          -- error
ERROR:  invalid input syntax for type interval: "1:20:05 5 microseconds"
LINE 1: SELECT '1:20:05 5 microseconds'::interval;
               ^
SELECT '1 day 1 day'::interval;                     -- error
ERROR:  invalid input syntax for type interval: "1 day 1 day"
LINE 1: SELECT '1 day 1 day'::interval;
               ^
SELECT interval '1-2';  -- SQL year-month literal
   interval    
---------------
 1 year 2 mons
(1 row)

SELECT interval '999' second;  -- oversize leading field is ok
 interval 
----------
 00:16:39
(1 row)

SELECT interval '999' minute;
 interval 
----------
 16:39:00
(1 row)

SELECT interval '999' hour;
 interval  
-----------
 999:00:00
(1 row)

SELECT interval '999' day;
 interval 
----------
 999 days
(1 row)

SELECT interval '999' month;
    interval     
-----------------
 83 years 3 mons
(1 row)

-- test SQL-spec syntaxes for restricted field sets
SELECT interval '1' year;
 interval 
----------
 1 year
(1 row)

SELECT interval '2' month;
 interval 
----------
 2 mons
(1 row)

SELECT interval '3' day;
 interval 
----------
 3 days
(1 row)

SELECT interval '4' hour;
 interval 
----------
 04:00:00
(1 row)

SELECT interval '5' minute;
 interval 
----------
 00:05:00
(1 row)

SELECT interval '6' second;
 interval 
----------
 00:00:06
(1 row)

SELECT interval '1' year to month;
 interval 
----------
 1 mon
(1 row)

SELECT interval '1-2' year to month;
   interval    
---------------
 1 year 2 mons
(1 row)

SELECT interval '1 2' day to hour;
    interval    
----------------
 1 day 02:00:00
(1 row)

SELECT interval '1 2:03' day to hour;
    interval    
----------------
 1 day 02:00:00
(1 row)

SELECT interval '1 2:03:04' day to hour;
    interval    
----------------
 1 day 02:00:00
(1 row)

SELECT interval '1 2' day to minute;
ERROR:  invalid input syntax for type interval: "1 2"
LINE 1: SELECT interval '1 2' day to minute;
                        ^
SELECT interval '1 2:03' day to minute;
    interval    
----------------
 1 day 02:03:00
(1 row)

SELECT interval '1 2:03:04' day to minute;
    interval    
----------------
 1 day 02:03:00
(1 row)

SELECT interval '1 2' day to second;
ERROR:  invalid input syntax for type interval: "1 2"
LINE 1: SELECT interval '1 2' day to second;
                        ^
SELECT interval '1 2:03' day to second;
    interval    
----------------
 1 day 02:03:00
(1 row)

SELECT interval '1 2:03:04' day to second;
    interval    
----------------
 1 day 02:03:04
(1 row)

SELECT interval '1 2' hour to minute;
ERROR:  invalid input syntax for type interval: "1 2"
LINE 1: SELECT interval '1 2' hour to minute;
                        ^
SELECT interval '1 2:03' hour to minute;
    interval    
----------------
 1 day 02:03:00
(1 row)

SELECT interval '1 2:03:04' hour to minute;
    interval    
----------------
 1 day 02:03:00
(1 row)

SELECT interval '1 2' hour to second;
ERROR:  invalid input syntax for type interval: "1 2"
LINE 1: SELECT interval '1 2' hour to second;
                        ^
SELECT interval '1 2:03' hour to second;
    interval    
----------------
 1 day 02:03:00
(1 row)

SELECT interval '1 2:03:04' hour to second;
    interval    
----------------
 1 day 02:03:04
(1 row)

SELECT interval '1 2' minute to second;
ERROR:  invalid input syntax for type interval: "1 2"
LINE 1: SELECT interval '1 2' minute to second;
                        ^
SELECT interval '1 2:03' minute to second;
    interval    
----------------
 1 day 00:02:03
(1 row)

SELECT interval '1 2:03:04' minute to second;
    interval    
----------------
 1 day 02:03:04
(1 row)

SELECT interval '123 11' day to hour; -- ok
     interval      
-------------------
 123 days 11:00:00
(1 row)

SELECT interval '123 11' day; -- not ok
ERROR:  invalid input syntax for type interval: "123 11"
LINE 1: SELECT interval '123 11' day;
                        ^
SELECT interval '123 11'; -- not ok, too ambiguous
ERROR:  invalid input syntax for type interval: "123 11"
LINE 1: SELECT interval '123 11';
                        ^
-- test syntaxes for restricted precision
SELECT interval(0) '1 day 01:23:45.6789';
    interval    
----------------
 1 day 01:23:46
(1 row)

SELECT interval(2) '1 day 01:23:45.6789';
     interval      
-------------------
 1 day 01:23:45.68
(1 row)

SELECT interval '12:34.5678' minute to second(2);  -- per SQL spec
  interval   
-------------
 00:12:34.57
(1 row)

SELECT interval(2) '12:34.5678' minute to second;  -- historical PG
  interval   
-------------
 00:12:34.57
(1 row)

SELECT interval(2) '12:34.5678' minute to second(2);  -- syntax error
ERROR:  interval precision specified twice
LINE 1: SELECT interval(2) '12:34.5678' minute to second(2);
               ^
SELECT interval '1.234' second;
   interval   
--------------
 00:00:01.234
(1 row)

SELECT interval '1.234' second(2);
  interval   
-------------
 00:00:01.23
(1 row)

SELECT interval '1 2.345' day to second(2);
ERROR:  invalid input syntax for type interval: "1 2.345"
LINE 1: SELECT interval '1 2.345' day to second(2);
                        ^
SELECT interval '1 2:03' day to second(2);
    interval    
----------------
 1 day 02:03:00
(1 row)

SELECT interval '1 2:03.4567' day to second(2);
     interval      
-------------------
 1 day 00:02:03.46
(1 row)

SELECT interval '1 2:03:04.5678' day to second(2);
     interval      
-------------------
 1 day 02:03:04.57
(1 row)

SELECT interval '1 2.345' hour to second(2);
ERROR:  invalid input syntax for type interval: "1 2.345"
LINE 1: SELECT interval '1 2.345' hour to second(2);
                        ^
SELECT interval '1 2:03.45678' hour to second(2);
     interval      
-------------------
 1 day 00:02:03.46
(1 row)

SELECT interval '1 2:03:04.5678' hour to second(2);
     interval      
-------------------
 1 day 02:03:04.57
(1 row)

SELECT interval '1 2.3456' minute to second(2);
ERROR:  invalid input syntax for type interval: "1 2.3456"
LINE 1: SELECT interval '1 2.3456' minute to second(2);
                        ^
SELECT interval '1 2:03.5678' minute to second(2);
     interval      
-------------------
 1 day 00:02:03.57
(1 row)

SELECT interval '1 2:03:04.5678' minute to second(2);
     interval      
-------------------
 1 day 02:03:04.57
(1 row)

-- test inputting and outputting SQL standard interval literals
SET IntervalStyle TO sql_standard;
SELECT  interval '0'                       AS "zero",
        interval '1-2' year to month       AS "year-month",
        interval '1 2:03:04' day to second AS "day-time",
        - interval '1-2'                   AS "negative year-month",
        - interval '1 2:03:04'             AS "negative day-time";
 zero | year-month | day-time  | negative year-month | negative day-time 
------+------------+-----------+---------------------+-------------------
 0    | 1-2        | 1 2:03:04 | -1-2                | -1 2:03:04
(1 row)

-- test input of some not-quite-standard interval values in the sql style
SET IntervalStyle TO postgres;
SELECT  interval '+1 -1:00:00',
        interval '-1 +1:00:00',
        interval '+1-2 -3 +4:05:06.789',
        interval '-1-2 +3 -4:05:06.789';
    interval     |     interval      |              interval               |                interval                
-----------------+-------------------+-------------------------------------+----------------------------------------
 1 day -01:00:00 | -1 days +01:00:00 | 1 year 2 mons -3 days +04:05:06.789 | -1 years -2 mons +3 days -04:05:06.789
(1 row)

-- test output of couple non-standard interval values in the sql style
SET IntervalStyle TO sql_standard;
SELECT  interval '1 day -1 hours',
        interval '-1 days +1 hours',
        interval '1 years 2 months -3 days 4 hours 5 minutes 6.789 seconds',
        - interval '1 years 2 months -3 days 4 hours 5 minutes 6.789 seconds';
     interval     |     interval     |       interval       |       ?column?       
------------------+------------------+----------------------+----------------------
 +0-0 +1 -1:00:00 | +0-0 -1 +1:00:00 | +1-2 -3 +4:05:06.789 | -1-2 +3 -4:05:06.789
(1 row)

-- test outputting iso8601 intervals
SET IntervalStyle to iso_8601;
select  interval '0'                                AS "zero",
        interval '1-2'                              AS "a year 2 months",
        interval '1 2:03:04'                        AS "a bit over a day",
        interval '2:03:04.45679'                    AS "a bit over 2 hours",
        (interval '1-2' + interval '3 4:05:06.7')   AS "all fields",
        (interval '1-2' - interval '3 4:05:06.7')   AS "mixed sign",
        (- interval '1-2' + interval '3 4:05:06.7') AS "negative";
 zero | a year 2 months | a bit over a day | a bit over 2 hours |    all fields    |      mixed sign      |      negative      
------+-----------------+------------------+--------------------+------------------+----------------------+--------------------
 PT0S | P1Y2M           | P1DT2H3M4S       | PT2H3M4.45679S     | P1Y2M3DT4H5M6.7S | P1Y2M-3DT-4H-5M-6.7S | P-1Y-2M3DT4H5M6.7S
(1 row)

-- test inputting ISO 8601 4.4.2.1 "Format With Time Unit Designators"
SET IntervalStyle to sql_standard;
select  interval 'P0Y'                    AS "zero",
        interval 'P1Y2M'                  AS "a year 2 months",
        interval 'P1W'                    AS "a week",
        interval 'P1DT2H3M4S'             AS "a bit over a day",
        interval 'P1Y2M3DT4H5M6.7S'       AS "all fields",
        interval 'P-1Y-2M-3DT-4H-5M-6.7S' AS "negative",
        interval 'PT-0.1S'                AS "fractional second";
 zero | a year 2 months |  a week   | a bit over a day |     all fields     |      negative      | fractional second 
------+-----------------+-----------+------------------+--------------------+--------------------+-------------------
 0    | 1-2             | 7 0:00:00 | 1 2:03:04        | +1-2 +3 +4:05:06.7 | -1-2 -3 -4:05:06.7 | -0:00:00.1
(1 row)

-- test inputting ISO 8601 4.4.2.2 "Alternative Format"
SET IntervalStyle to postgres;
select  interval 'P00021015T103020'       AS "ISO8601 Basic Format",
        interval 'P0002-10-15T10:30:20'   AS "ISO8601 Extended Format";
       ISO8601 Basic Format       |     ISO8601 Extended Format      
----------------------------------+----------------------------------
 2 years 10 mons 15 days 10:30:20 | 2 years 10 mons 15 days 10:30:20
(1 row)

-- Make sure optional ISO8601 alternative format fields are optional.
select  interval 'P0002'                  AS "year only",
        interval 'P0002-10'               AS "year month",
        interval 'P0002-10-15'            AS "year month day",
        interval 'P0002T1S'               AS "year only plus time",
        interval 'P0002-10T1S'            AS "year month plus time",
        interval 'P0002-10-15T1S'         AS "year month day plus time",
        interval 'PT10'                   AS "hour only",
        interval 'PT10:30'                AS "hour minute";
 year only |   year month    |     year month day      | year only plus time |   year month plus time   |     year month day plus time     | hour only | hour minute 
-----------+-----------------+-------------------------+---------------------+--------------------------+----------------------------------+-----------+-------------
 2 years   | 2 years 10 mons | 2 years 10 mons 15 days | 2 years 00:00:01    | 2 years 10 mons 00:00:01 | 2 years 10 mons 15 days 00:00:01 | 10:00:00  | 10:30:00
(1 row)

-- test a couple rounding cases that changed since 8.3 w/ HAVE_INT64_TIMESTAMP.
SET IntervalStyle to postgres_verbose;
select interval '-10 mons -3 days +03:55:06.70';
                     interval                     
--------------------------------------------------
 @ 10 mons 3 days -3 hours -55 mins -6.7 secs ago
(1 row)

select interval '1 year 2 mons 3 days 04:05:06.699999';
                      interval                       
-----------------------------------------------------
 @ 1 year 2 mons 3 days 4 hours 5 mins 6.699999 secs
(1 row)

select interval '0:0:0.7', interval '@ 0.70 secs', interval '0.7 seconds';
  interval  |  interval  |  interval  
------------+------------+------------
 @ 0.7 secs | @ 0.7 secs | @ 0.7 secs
(1 row)

-- check that '30 days' equals '1 month' according to the hash function
select '30 days'::interval = '1 month'::interval as t;
 t 
---
 t
(1 row)

select interval_hash('30 days'::interval) = interval_hash('1 month'::interval) as t;
 t 
---
 t
(1 row)
<|MERGE_RESOLUTION|>--- conflicted
+++ resolved
@@ -128,13 +128,8 @@
      | 34 years
 (1 row)
 
-<<<<<<< HEAD
 SELECT '' AS five, * FROM INTERVAL_TBL 
    WHERE INTERVAL_TBL.f1 >= interval '@ 1 month' ORDER BY f1;
-=======
-SELECT '' AS five, * FROM INTERVAL_TBL
-   WHERE INTERVAL_TBL.f1 >= interval '@ 1 month';
->>>>>>> a4bebdd9
  five |       f1        
 ------+-----------------
       | 3 mons
