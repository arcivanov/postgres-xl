--- conflicted
+++ resolved
@@ -88,39 +88,25 @@
 
 BEGIN TRANSACTION ISOLATION LEVEL SERIALIZABLE;
 INSERT INTO pxtest1 VALUES ('fff');
-<<<<<<< HEAD
-SELECT * FROM pxtest1  ORDER BY foobar;
-=======
+SELECT * FROM pxtest1  ORDER BY foobar;
 -- This should fail, because the gid foo3 is already in use
 PREPARE TRANSACTION 'foo3';
 ERROR:  transaction identifier "foo3" is already in use
 SELECT * FROM pxtest1;
->>>>>>> c1d9579d
- foobar 
---------
- aaa
- ddd
-(2 rows)
-
-<<<<<<< HEAD
--- This should fail, because the gid foo3 is already in use
-PREPARE TRANSACTION 'foo3';
-ERROR:  transaction identifier "foo3" is already in use
-SELECT * FROM pxtest1  ORDER BY foobar;
-=======
+ foobar 
+--------
+ aaa
+ ddd
+(2 rows)
+
 ROLLBACK PREPARED 'foo3';
 SELECT * FROM pxtest1;
->>>>>>> c1d9579d
- foobar 
---------
- aaa
- ddd
-(2 rows)
-
-<<<<<<< HEAD
-ROLLBACK PREPARED 'foo3';
-SELECT * FROM pxtest1  ORDER BY foobar;
-=======
+ foobar 
+--------
+ aaa
+ ddd
+(2 rows)
+
 -- Test serialization failure (SSI)
 BEGIN TRANSACTION ISOLATION LEVEL SERIALIZABLE;
 UPDATE pxtest1 SET foobar = 'eee' WHERE foobar = 'ddd';
@@ -140,7 +126,6 @@
 
 BEGIN TRANSACTION ISOLATION LEVEL SERIALIZABLE;
 SELECT * FROM pxtest1;
->>>>>>> c1d9579d
  foobar 
 --------
  aaa
