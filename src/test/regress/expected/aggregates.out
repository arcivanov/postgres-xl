--
-- AGGREGATES
--
SELECT avg(four) AS avg_1 FROM onek;
       avg_1        
--------------------
 1.5000000000000000
(1 row)

SELECT avg(a) AS avg_32 FROM aggtest WHERE a < 100;
       avg_32        
---------------------
 32.6666666666666667
(1 row)

-- In 7.1, avg(float4) is computed using float8 arithmetic.
-- Round the result to 3 digits to avoid platform-specific results.
SELECT avg(b)::numeric(10,3) AS avg_107_943 FROM aggtest;
 avg_107_943 
-------------
     107.943
(1 row)

SELECT avg(gpa) AS avg_3_4 FROM ONLY student;
 avg_3_4 
---------
     3.4
(1 row)

SELECT sum(four) AS sum_1500 FROM onek;
 sum_1500 
----------
     1500
(1 row)

SELECT sum(a) AS sum_198 FROM aggtest;
 sum_198 
---------
     198
(1 row)

SELECT sum(b) AS avg_431_773 FROM aggtest;
 avg_431_773 
-------------
     431.773
(1 row)

SELECT sum(gpa) AS avg_6_8 FROM ONLY student;
 avg_6_8 
---------
     6.8
(1 row)

SELECT max(four) AS max_3 FROM onek;
 max_3 
-------
     3
(1 row)

SELECT max(a) AS max_100 FROM aggtest;
 max_100 
---------
     100
(1 row)

SELECT max(aggtest.b) AS max_324_78 FROM aggtest;
 max_324_78 
------------
     324.78
(1 row)

SELECT max(student.gpa) AS max_3_7 FROM student;
 max_3_7 
---------
     3.7
(1 row)

SELECT stddev_pop(b) FROM aggtest;
   stddev_pop    
-----------------
 131.10703231895
(1 row)

SELECT stddev_samp(b) FROM aggtest;
   stddev_samp    
------------------
 151.389360803998
(1 row)

SELECT var_pop(b) FROM aggtest;
     var_pop      
------------------
 17189.0539234823
(1 row)

SELECT var_samp(b) FROM aggtest;
     var_samp     
------------------
 22918.7385646431
(1 row)

SELECT stddev_pop(b::numeric) FROM aggtest;
    stddev_pop    
------------------
 131.107032862199
(1 row)

SELECT stddev_samp(b::numeric) FROM aggtest;
   stddev_samp    
------------------
 151.389361431288
(1 row)

SELECT var_pop(b::numeric) FROM aggtest;
      var_pop       
--------------------
 17189.054065929769
(1 row)

SELECT var_samp(b::numeric) FROM aggtest;
      var_samp      
--------------------
 22918.738754573025
(1 row)

-- population variance is defined for a single tuple, sample variance
-- is not
SELECT var_pop(1.0), var_samp(2.0);
 var_pop | var_samp 
---------+----------
       0 |         
(1 row)

SELECT stddev_pop(3.0::numeric), stddev_samp(4.0::numeric);
 stddev_pop | stddev_samp 
------------+-------------
          0 |            
(1 row)

-- SQL2003 binary aggregates
SELECT regr_count(b, a) FROM aggtest;
 regr_count 
------------
          4
(1 row)

SELECT regr_sxx(b, a) FROM aggtest;
 regr_sxx 
----------
     5099
(1 row)

SELECT regr_syy(b, a) FROM aggtest;
     regr_syy     
------------------
 68756.2156939293
(1 row)

SELECT regr_sxy(b, a) FROM aggtest;
     regr_sxy     
------------------
 2614.51582155004
(1 row)

SELECT regr_avgx(b, a), regr_avgy(b, a) FROM aggtest;
 regr_avgx |    regr_avgy     
-----------+------------------
      49.5 | 107.943152273074
(1 row)

SELECT regr_r2(b, a) FROM aggtest;
      regr_r2       
--------------------
 0.0194977982031803
(1 row)

SELECT regr_slope(b, a), regr_intercept(b, a) FROM aggtest;
    regr_slope     |  regr_intercept  
-------------------+------------------
 0.512750700441271 | 82.5619926012309
(1 row)

SELECT covar_pop(b, a), covar_samp(b, a) FROM aggtest;
    covar_pop    |    covar_samp    
-----------------+------------------
 653.62895538751 | 871.505273850014
(1 row)

SELECT corr(b, a) FROM aggtest;
       corr        
-------------------
 0.139634516517873
(1 row)

SELECT count(four) AS cnt_1000 FROM onek;
 cnt_1000 
----------
     1000
(1 row)

SELECT count(DISTINCT four) AS cnt_4 FROM onek;
 cnt_4 
-------
     4
(1 row)

select ten, count(*), sum(four) from onek
group by ten order by ten;
 ten | count | sum 
-----+-------+-----
   0 |   100 | 100
   1 |   100 | 200
   2 |   100 | 100
   3 |   100 | 200
   4 |   100 | 100
   5 |   100 | 200
   6 |   100 | 100
   7 |   100 | 200
   8 |   100 | 100
   9 |   100 | 200
(10 rows)

select ten, count(four), sum(DISTINCT four) from onek
group by ten order by ten;
 ten | count | sum 
-----+-------+-----
   0 |   100 |   2
   1 |   100 |   4
   2 |   100 |   2
   3 |   100 |   4
   4 |   100 |   2
   5 |   100 |   4
   6 |   100 |   2
   7 |   100 |   4
   8 |   100 |   2
   9 |   100 |   4
(10 rows)

-- user-defined aggregates
SELECT newavg(four) AS avg_1 FROM onek;
       avg_1        
--------------------
 1.5000000000000000
(1 row)

SELECT newsum(four) AS sum_1500 FROM onek;
 sum_1500 
----------
     1500
(1 row)

SELECT newcnt(four) AS cnt_1000 FROM onek;
 cnt_1000 
----------
     1000
(1 row)

SELECT newcnt(*) AS cnt_1000 FROM onek;
 cnt_1000 
----------
     1000
(1 row)

SELECT oldcnt(*) AS cnt_1000 FROM onek;
 cnt_1000 
----------
     1000
(1 row)

SELECT sum2(q1,q2) FROM int8_tbl;
       sum2        
-------------------
 18271560493827981
(1 row)

-- test for outer-level aggregates
-- this should work
select ten, sum(distinct four) from onek a
group by ten
having exists (select 1 from onek b where sum(distinct a.four) = b.four) 
order by ten;
 ten | sum 
-----+-----
   0 |   2
   2 |   2
   4 |   2
   6 |   2
   8 |   2
(5 rows)

-- this should fail because subquery has an agg of its own in WHERE
select ten, sum(distinct four) from onek a
group by ten
having exists (select 1 from onek b
               where sum(distinct a.four + b.four) = b.four);
ERROR:  aggregates not allowed in WHERE clause
LINE 4:                where sum(distinct a.four + b.four) = b.four)...
                             ^
-- Test handling of sublinks within outer-level aggregates.
-- Per bug report from Daniel Grace.
select
  (select max((select i.unique2 from tenk1 i where i.unique1 = o.unique1)))
from tenk1 o;
 max  
------
 9999
(1 row)

--
-- test for bitwise integer aggregates
--
CREATE TEMPORARY TABLE bitwise_test(
  i2 INT2,
  i4 INT4,
  i8 INT8,
  i INTEGER,
  x INT2,
  y BIT(4)
);
-- empty case
SELECT
  BIT_AND(i2) AS "?",
  BIT_OR(i4)  AS "?"
FROM bitwise_test;
 ? | ? 
---+---
   |  
(1 row)

COPY bitwise_test FROM STDIN NULL 'null';
SELECT
  BIT_AND(i2) AS "1",
  BIT_AND(i4) AS "1",
  BIT_AND(i8) AS "1",
  BIT_AND(i)  AS "?",
  BIT_AND(x)  AS "0",
  BIT_AND(y)  AS "0100",
  BIT_OR(i2)  AS "7",
  BIT_OR(i4)  AS "7",
  BIT_OR(i8)  AS "7",
  BIT_OR(i)   AS "?",
  BIT_OR(x)   AS "7",
  BIT_OR(y)   AS "1101"
FROM bitwise_test;
 1 | 1 | 1 | ? | 0 | 0100 | 7 | 7 | 7 | ? | 7 | 1101 
---+---+---+---+---+------+---+---+---+---+---+------
 1 | 1 | 1 | 1 | 0 | 0100 | 7 | 7 | 7 | 3 | 7 | 1101
(1 row)

--
-- test boolean aggregates
--
-- first test all possible transition and final states
SELECT
  -- boolean and transitions
  -- null because strict
  booland_statefunc(NULL, NULL)  IS NULL AS "t",
  booland_statefunc(TRUE, NULL)  IS NULL AS "t",
  booland_statefunc(FALSE, NULL) IS NULL AS "t",
  booland_statefunc(NULL, TRUE)  IS NULL AS "t",
  booland_statefunc(NULL, FALSE) IS NULL AS "t",
  -- and actual computations
  booland_statefunc(TRUE, TRUE) AS "t",
  NOT booland_statefunc(TRUE, FALSE) AS "t",
  NOT booland_statefunc(FALSE, TRUE) AS "t",
  NOT booland_statefunc(FALSE, FALSE) AS "t";
 t | t | t | t | t | t | t | t | t 
---+---+---+---+---+---+---+---+---
 t | t | t | t | t | t | t | t | t
(1 row)

SELECT
  -- boolean or transitions
  -- null because strict
  boolor_statefunc(NULL, NULL)  IS NULL AS "t",
  boolor_statefunc(TRUE, NULL)  IS NULL AS "t",
  boolor_statefunc(FALSE, NULL) IS NULL AS "t",
  boolor_statefunc(NULL, TRUE)  IS NULL AS "t",
  boolor_statefunc(NULL, FALSE) IS NULL AS "t",
  -- actual computations
  boolor_statefunc(TRUE, TRUE) AS "t",
  boolor_statefunc(TRUE, FALSE) AS "t",
  boolor_statefunc(FALSE, TRUE) AS "t",
  NOT boolor_statefunc(FALSE, FALSE) AS "t";
 t | t | t | t | t | t | t | t | t 
---+---+---+---+---+---+---+---+---
 t | t | t | t | t | t | t | t | t
(1 row)

CREATE TEMPORARY TABLE bool_test(
  b1 BOOL,
  b2 BOOL,
  b3 BOOL,
  b4 BOOL);
-- empty case
SELECT
  BOOL_AND(b1)   AS "n",
  BOOL_OR(b3)    AS "n"
FROM bool_test;
 n | n 
---+---
   | 
(1 row)

COPY bool_test FROM STDIN NULL 'null';
SELECT
  BOOL_AND(b1)     AS "f",
  BOOL_AND(b2)     AS "t",
  BOOL_AND(b3)     AS "f",
  BOOL_AND(b4)     AS "n",
  BOOL_AND(NOT b2) AS "f",
  BOOL_AND(NOT b3) AS "t"
FROM bool_test;
 f | t | f | n | f | t 
---+---+---+---+---+---
 f | t | f |   | f | t
(1 row)

SELECT
  EVERY(b1)     AS "f",
  EVERY(b2)     AS "t",
  EVERY(b3)     AS "f",
  EVERY(b4)     AS "n",
  EVERY(NOT b2) AS "f",
  EVERY(NOT b3) AS "t"
FROM bool_test;
 f | t | f | n | f | t 
---+---+---+---+---+---
 f | t | f |   | f | t
(1 row)

SELECT
  BOOL_OR(b1)      AS "t",
  BOOL_OR(b2)      AS "t",
  BOOL_OR(b3)      AS "f",
  BOOL_OR(b4)      AS "n",
  BOOL_OR(NOT b2)  AS "f",
  BOOL_OR(NOT b3)  AS "t"
FROM bool_test;
 t | t | f | n | f | t 
---+---+---+---+---+---
 t | t | f |   | f | t
(1 row)

--
-- Test cases that should be optimized into indexscans instead of
-- the generic aggregate implementation.
-- In Postgres-XC, plans printed by explain are the ones created on the
-- coordinator. Coordinator does not generate index scan plans.
--
analyze tenk1;		-- ensure we get consistent plans here
-- Basic cases
explain (costs off, nodes off)
  select min(unique1) from tenk1;
<<<<<<< HEAD
                    QUERY PLAN                    
--------------------------------------------------
 Aggregate
   ->  Data Node Scan on "__REMOTE_GROUP_QUERY__"
(2 rows)
=======
                         QUERY PLAN                         
------------------------------------------------------------
 Result
   InitPlan 1 (returns $0)
     ->  Limit
           ->  Index Only Scan using tenk1_unique1 on tenk1
                 Index Cond: (unique1 IS NOT NULL)
(5 rows)
>>>>>>> 80edfd76

select min(unique1) from tenk1;
 min 
-----
   0
(1 row)

explain (costs off, nodes off)
  select max(unique1) from tenk1;
<<<<<<< HEAD
                    QUERY PLAN                    
--------------------------------------------------
 Aggregate
   ->  Data Node Scan on "__REMOTE_GROUP_QUERY__"
(2 rows)
=======
                             QUERY PLAN                              
---------------------------------------------------------------------
 Result
   InitPlan 1 (returns $0)
     ->  Limit
           ->  Index Only Scan Backward using tenk1_unique1 on tenk1
                 Index Cond: (unique1 IS NOT NULL)
(5 rows)
>>>>>>> 80edfd76

select max(unique1) from tenk1;
 max  
------
 9999
(1 row)

explain (costs off, nodes off)
  select max(unique1) from tenk1 where unique1 < 42;
<<<<<<< HEAD
                    QUERY PLAN                    
--------------------------------------------------
 Aggregate
   ->  Data Node Scan on "__REMOTE_GROUP_QUERY__"
(2 rows)
=======
                               QUERY PLAN                               
------------------------------------------------------------------------
 Result
   InitPlan 1 (returns $0)
     ->  Limit
           ->  Index Only Scan Backward using tenk1_unique1 on tenk1
                 Index Cond: ((unique1 IS NOT NULL) AND (unique1 < 42))
(5 rows)
>>>>>>> 80edfd76

select max(unique1) from tenk1 where unique1 < 42;
 max 
-----
  41
(1 row)

explain (costs off, nodes off)
  select max(unique1) from tenk1 where unique1 > 42;
<<<<<<< HEAD
                    QUERY PLAN                    
--------------------------------------------------
 Aggregate
   ->  Data Node Scan on "__REMOTE_GROUP_QUERY__"
(2 rows)
=======
                               QUERY PLAN                               
------------------------------------------------------------------------
 Result
   InitPlan 1 (returns $0)
     ->  Limit
           ->  Index Only Scan Backward using tenk1_unique1 on tenk1
                 Index Cond: ((unique1 IS NOT NULL) AND (unique1 > 42))
(5 rows)
>>>>>>> 80edfd76

select max(unique1) from tenk1 where unique1 > 42;
 max  
------
 9999
(1 row)

explain (costs off, nodes off)
  select max(unique1) from tenk1 where unique1 > 42000;
<<<<<<< HEAD
                    QUERY PLAN                    
--------------------------------------------------
 Aggregate
   ->  Data Node Scan on "__REMOTE_GROUP_QUERY__"
(2 rows)
=======
                                QUERY PLAN                                 
---------------------------------------------------------------------------
 Result
   InitPlan 1 (returns $0)
     ->  Limit
           ->  Index Only Scan Backward using tenk1_unique1 on tenk1
                 Index Cond: ((unique1 IS NOT NULL) AND (unique1 > 42000))
(5 rows)
>>>>>>> 80edfd76

select max(unique1) from tenk1 where unique1 > 42000;
 max 
-----
    
(1 row)

-- multi-column index (uses tenk1_thous_tenthous)
explain (costs off, nodes off)
  select max(tenthous) from tenk1 where thousand = 33;
<<<<<<< HEAD
                    QUERY PLAN                    
--------------------------------------------------
 Aggregate
   ->  Data Node Scan on "__REMOTE_GROUP_QUERY__"
(2 rows)
=======
                                 QUERY PLAN                                 
----------------------------------------------------------------------------
 Result
   InitPlan 1 (returns $0)
     ->  Limit
           ->  Index Only Scan Backward using tenk1_thous_tenthous on tenk1
                 Index Cond: ((thousand = 33) AND (tenthous IS NOT NULL))
(5 rows)
>>>>>>> 80edfd76

select max(tenthous) from tenk1 where thousand = 33;
 max  
------
 9033
(1 row)

explain (costs off, nodes off)
  select min(tenthous) from tenk1 where thousand = 33;
<<<<<<< HEAD
                    QUERY PLAN                    
--------------------------------------------------
 Aggregate
   ->  Data Node Scan on "__REMOTE_GROUP_QUERY__"
(2 rows)
=======
                                QUERY PLAN                                
--------------------------------------------------------------------------
 Result
   InitPlan 1 (returns $0)
     ->  Limit
           ->  Index Only Scan using tenk1_thous_tenthous on tenk1
                 Index Cond: ((thousand = 33) AND (tenthous IS NOT NULL))
(5 rows)
>>>>>>> 80edfd76

select min(tenthous) from tenk1 where thousand = 33;
 min 
-----
  33
(1 row)

-- check parameter propagation into an indexscan subquery
explain (costs off, nodes off)
  select f1, (select min(unique1) from tenk1 where unique1 > f1) AS gt
    from int4_tbl;
<<<<<<< HEAD
                          QUERY PLAN                          
--------------------------------------------------------------
 Data Node Scan on int4_tbl "_REMOTE_TABLE_QUERY_"
   SubPlan 1
     ->  Aggregate
           ->  Data Node Scan on tenk1 "_REMOTE_TABLE_QUERY_"
                 Coordinator quals: (unique1 > int4_tbl.f1)
(5 rows)
=======
                                       QUERY PLAN                                        
-----------------------------------------------------------------------------------------
 Seq Scan on int4_tbl
   SubPlan 2
     ->  Result
           InitPlan 1 (returns $1)
             ->  Limit
                   ->  Index Only Scan using tenk1_unique1 on tenk1
                         Index Cond: ((unique1 IS NOT NULL) AND (unique1 > int4_tbl.f1))
(7 rows)
>>>>>>> 80edfd76

select f1, (select min(unique1) from tenk1 where unique1 > f1) AS gt
from int4_tbl 
order by f1;
     f1      | gt 
-------------+----
 -2147483647 |  0
     -123456 |  0
           0 |  1
      123456 |   
  2147483647 |   
(5 rows)

-- check some cases that were handled incorrectly in 8.3.0
explain (costs off, nodes off)
  select distinct max(unique2) from tenk1;
<<<<<<< HEAD
                         QUERY PLAN                         
------------------------------------------------------------
 HashAggregate
   ->  Aggregate
         ->  Data Node Scan on tenk1 "_REMOTE_TABLE_QUERY_"
(3 rows)
=======
                             QUERY PLAN                              
---------------------------------------------------------------------
 HashAggregate
   InitPlan 1 (returns $0)
     ->  Limit
           ->  Index Only Scan Backward using tenk1_unique2 on tenk1
                 Index Cond: (unique2 IS NOT NULL)
   ->  Result
(6 rows)
>>>>>>> 80edfd76

select distinct max(unique2) from tenk1;
 max  
------
 9999
(1 row)

explain (costs off, nodes off)
  select max(unique2) from tenk1 order by 1;
<<<<<<< HEAD
                         QUERY PLAN                         
------------------------------------------------------------
 Sort
   Sort Key: (max(tenk1.unique2))
   ->  Aggregate
         ->  Data Node Scan on tenk1 "_REMOTE_TABLE_QUERY_"
(4 rows)
=======
                             QUERY PLAN                              
---------------------------------------------------------------------
 Sort
   Sort Key: ($0)
   InitPlan 1 (returns $0)
     ->  Limit
           ->  Index Only Scan Backward using tenk1_unique2 on tenk1
                 Index Cond: (unique2 IS NOT NULL)
   ->  Result
(7 rows)
>>>>>>> 80edfd76

select max(unique2) from tenk1 order by 1;
 max  
------
 9999
(1 row)

explain (costs off, nodes off)
  select max(unique2) from tenk1 order by max(unique2);
<<<<<<< HEAD
                         QUERY PLAN                         
------------------------------------------------------------
 Sort
   Sort Key: (max(tenk1.unique2))
   ->  Aggregate
         ->  Data Node Scan on tenk1 "_REMOTE_TABLE_QUERY_"
(4 rows)
=======
                             QUERY PLAN                              
---------------------------------------------------------------------
 Sort
   Sort Key: ($0)
   InitPlan 1 (returns $0)
     ->  Limit
           ->  Index Only Scan Backward using tenk1_unique2 on tenk1
                 Index Cond: (unique2 IS NOT NULL)
   ->  Result
(7 rows)
>>>>>>> 80edfd76

select max(unique2) from tenk1 order by max(unique2);
 max  
------
 9999
(1 row)

explain (costs off, nodes off)
  select max(unique2) from tenk1 order by max(unique2)+1;
<<<<<<< HEAD
                         QUERY PLAN                         
------------------------------------------------------------
 Sort
   Sort Key: ((max(tenk1.unique2) + 1))
   ->  Aggregate
         ->  Data Node Scan on tenk1 "_REMOTE_TABLE_QUERY_"
(4 rows)
=======
                             QUERY PLAN                              
---------------------------------------------------------------------
 Sort
   Sort Key: (($0 + 1))
   InitPlan 1 (returns $0)
     ->  Limit
           ->  Index Only Scan Backward using tenk1_unique2 on tenk1
                 Index Cond: (unique2 IS NOT NULL)
   ->  Result
(7 rows)
>>>>>>> 80edfd76

select max(unique2) from tenk1 order by max(unique2)+1;
 max  
------
 9999
(1 row)

explain (costs off, nodes off)
  select max(unique2), generate_series(1,3) as g from tenk1 order by g desc;
<<<<<<< HEAD
                         QUERY PLAN                         
------------------------------------------------------------
 Sort
   Sort Key: (generate_series(1, 3))
   ->  Aggregate
         ->  Data Node Scan on tenk1 "_REMOTE_TABLE_QUERY_"
(4 rows)
=======
                             QUERY PLAN                              
---------------------------------------------------------------------
 Sort
   Sort Key: (generate_series(1, 3))
   InitPlan 1 (returns $0)
     ->  Limit
           ->  Index Only Scan Backward using tenk1_unique2 on tenk1
                 Index Cond: (unique2 IS NOT NULL)
   ->  Result
(7 rows)
>>>>>>> 80edfd76

select max(unique2), generate_series(1,3) as g from tenk1 order by g desc;
 max  | g 
------+---
 9999 | 3
 9999 | 2
 9999 | 1
(3 rows)

-- try it on an inheritance tree
create table minmaxtest(f1 int);
create table minmaxtest1() inherits (minmaxtest);
create table minmaxtest2() inherits (minmaxtest);
create table minmaxtest3() inherits (minmaxtest);
create index minmaxtesti on minmaxtest(f1);
create index minmaxtest1i on minmaxtest1(f1);
create index minmaxtest2i on minmaxtest2(f1 desc);
create index minmaxtest3i on minmaxtest3(f1) where f1 is not null;
insert into minmaxtest values(11), (12);
insert into minmaxtest1 values(13), (14);
insert into minmaxtest2 values(15), (16);
insert into minmaxtest3 values(17), (18);
explain (costs off, nodes off)
  select min(f1), max(f1) from minmaxtest;
<<<<<<< HEAD
                            QUERY PLAN                            
------------------------------------------------------------------
 Aggregate
   ->  Append
         ->  Data Node Scan on minmaxtest "_REMOTE_TABLE_QUERY_"
         ->  Data Node Scan on minmaxtest1 "_REMOTE_TABLE_QUERY_"
         ->  Data Node Scan on minmaxtest2 "_REMOTE_TABLE_QUERY_"
         ->  Data Node Scan on minmaxtest3 "_REMOTE_TABLE_QUERY_"
(6 rows)
=======
                                        QUERY PLAN                                         
-------------------------------------------------------------------------------------------
 Result
   InitPlan 1 (returns $0)
     ->  Limit
           ->  Merge Append
                 Sort Key: public.minmaxtest.f1
                 ->  Index Only Scan using minmaxtesti on minmaxtest
                       Index Cond: (f1 IS NOT NULL)
                 ->  Index Only Scan using minmaxtest1i on minmaxtest1 minmaxtest
                       Index Cond: (f1 IS NOT NULL)
                 ->  Index Only Scan Backward using minmaxtest2i on minmaxtest2 minmaxtest
                       Index Cond: (f1 IS NOT NULL)
                 ->  Index Only Scan using minmaxtest3i on minmaxtest3 minmaxtest
                       Index Cond: (f1 IS NOT NULL)
   InitPlan 2 (returns $1)
     ->  Limit
           ->  Merge Append
                 Sort Key: public.minmaxtest.f1
                 ->  Index Only Scan Backward using minmaxtesti on minmaxtest
                       Index Cond: (f1 IS NOT NULL)
                 ->  Index Only Scan Backward using minmaxtest1i on minmaxtest1 minmaxtest
                       Index Cond: (f1 IS NOT NULL)
                 ->  Index Only Scan using minmaxtest2i on minmaxtest2 minmaxtest
                       Index Cond: (f1 IS NOT NULL)
                 ->  Index Only Scan Backward using minmaxtest3i on minmaxtest3 minmaxtest
                       Index Cond: (f1 IS NOT NULL)
(25 rows)
>>>>>>> 80edfd76

select min(f1), max(f1) from minmaxtest;
 min | max 
-----+-----
  11 |  18
(1 row)

drop table minmaxtest cascade;
NOTICE:  drop cascades to 3 other objects
DETAIL:  drop cascades to table minmaxtest1
drop cascades to table minmaxtest2
drop cascades to table minmaxtest3
--
-- Test combinations of DISTINCT and/or ORDER BY
--
select array_agg(a order by b)
  from (values (1,4),(2,3),(3,1),(4,2)) v(a,b);
 array_agg 
-----------
 {3,4,2,1}
(1 row)

select array_agg(a order by a)
  from (values (1,4),(2,3),(3,1),(4,2)) v(a,b);
 array_agg 
-----------
 {1,2,3,4}
(1 row)

select array_agg(a order by a desc)
  from (values (1,4),(2,3),(3,1),(4,2)) v(a,b);
 array_agg 
-----------
 {4,3,2,1}
(1 row)

select array_agg(b order by a desc)
  from (values (1,4),(2,3),(3,1),(4,2)) v(a,b);
 array_agg 
-----------
 {2,1,3,4}
(1 row)

select array_agg(distinct a)
  from (values (1),(2),(1),(3),(null),(2)) v(a);
  array_agg   
--------------
 {1,2,3,NULL}
(1 row)

select array_agg(distinct a order by a)
  from (values (1),(2),(1),(3),(null),(2)) v(a);
  array_agg   
--------------
 {1,2,3,NULL}
(1 row)

select array_agg(distinct a order by a desc)
  from (values (1),(2),(1),(3),(null),(2)) v(a);
  array_agg   
--------------
 {NULL,3,2,1}
(1 row)

select array_agg(distinct a order by a desc nulls last)
  from (values (1),(2),(1),(3),(null),(2)) v(a);
  array_agg   
--------------
 {3,2,1,NULL}
(1 row)

-- multi-arg aggs, strict/nonstrict, distinct/order by
select aggfstr(a,b,c)
  from (values (1,3,'foo'),(0,null,null),(2,2,'bar'),(3,1,'baz')) v(a,b,c);
                aggfstr                
---------------------------------------
 {"(1,3,foo)","(2,2,bar)","(3,1,baz)"}
(1 row)

select aggfns(a,b,c)
  from (values (1,3,'foo'),(0,null,null),(2,2,'bar'),(3,1,'baz')) v(a,b,c);
                    aggfns                     
-----------------------------------------------
 {"(1,3,foo)","(0,,)","(2,2,bar)","(3,1,baz)"}
(1 row)

select aggfstr(distinct a,b,c)
  from (values (1,3,'foo'),(0,null,null),(2,2,'bar'),(3,1,'baz')) v(a,b,c),
       generate_series(1,3) i;
                aggfstr                
---------------------------------------
 {"(1,3,foo)","(2,2,bar)","(3,1,baz)"}
(1 row)

select aggfns(distinct a,b,c)
  from (values (1,3,'foo'),(0,null,null),(2,2,'bar'),(3,1,'baz')) v(a,b,c),
       generate_series(1,3) i;
                    aggfns                     
-----------------------------------------------
 {"(0,,)","(1,3,foo)","(2,2,bar)","(3,1,baz)"}
(1 row)

select aggfstr(distinct a,b,c order by b)
  from (values (1,3,'foo'),(0,null,null),(2,2,'bar'),(3,1,'baz')) v(a,b,c),
       generate_series(1,3) i;
                aggfstr                
---------------------------------------
 {"(3,1,baz)","(2,2,bar)","(1,3,foo)"}
(1 row)

select aggfns(distinct a,b,c order by b)
  from (values (1,3,'foo'),(0,null,null),(2,2,'bar'),(3,1,'baz')) v(a,b,c),
       generate_series(1,3) i;
                    aggfns                     
-----------------------------------------------
 {"(3,1,baz)","(2,2,bar)","(1,3,foo)","(0,,)"}
(1 row)

-- test specific code paths
select aggfns(distinct a,a,c order by c using ~<~,a)
  from (values (1,3,'foo'),(0,null,null),(2,2,'bar'),(3,1,'baz')) v(a,b,c),
       generate_series(1,2) i;
                     aggfns                     
------------------------------------------------
 {"(2,2,bar)","(3,3,baz)","(1,1,foo)","(0,0,)"}
(1 row)

select aggfns(distinct a,a,c order by c using ~<~)
  from (values (1,3,'foo'),(0,null,null),(2,2,'bar'),(3,1,'baz')) v(a,b,c),
       generate_series(1,2) i;
                     aggfns                     
------------------------------------------------
 {"(2,2,bar)","(3,3,baz)","(1,1,foo)","(0,0,)"}
(1 row)

select aggfns(distinct a,a,c order by a)
  from (values (1,3,'foo'),(0,null,null),(2,2,'bar'),(3,1,'baz')) v(a,b,c),
       generate_series(1,2) i;
                     aggfns                     
------------------------------------------------
 {"(0,0,)","(1,1,foo)","(2,2,bar)","(3,3,baz)"}
(1 row)

select aggfns(distinct a,b,c order by a,c using ~<~,b)
  from (values (1,3,'foo'),(0,null,null),(2,2,'bar'),(3,1,'baz')) v(a,b,c),
       generate_series(1,2) i;
                    aggfns                     
-----------------------------------------------
 {"(0,,)","(1,3,foo)","(2,2,bar)","(3,1,baz)"}
(1 row)

-- check node I/O via view creation and usage, also deparsing logic
create view agg_view1 as
  select aggfns(a,b,c)
    from (values (1,3,'foo'),(0,null,null),(2,2,'bar'),(3,1,'baz')) v(a,b,c);
select * from agg_view1;
                    aggfns                     
-----------------------------------------------
 {"(1,3,foo)","(0,,)","(2,2,bar)","(3,1,baz)"}
(1 row)

select pg_get_viewdef('agg_view1'::regclass);
                                                                     pg_get_viewdef                                                                     
--------------------------------------------------------------------------------------------------------------------------------------------------------
 SELECT aggfns(v.a, v.b, v.c) AS aggfns FROM (VALUES (1,3,'foo'::text), (0,NULL::integer,NULL::text), (2,2,'bar'::text), (3,1,'baz'::text)) v(a, b, c);
(1 row)

create or replace view agg_view1 as
  select aggfns(distinct a,b,c)
    from (values (1,3,'foo'),(0,null,null),(2,2,'bar'),(3,1,'baz')) v(a,b,c),
         generate_series(1,3) i;
select * from agg_view1;
                    aggfns                     
-----------------------------------------------
 {"(0,,)","(1,3,foo)","(2,2,bar)","(3,1,baz)"}
(1 row)

select pg_get_viewdef('agg_view1'::regclass);
                                                                                       pg_get_viewdef                                                                                        
---------------------------------------------------------------------------------------------------------------------------------------------------------------------------------------------
 SELECT aggfns(DISTINCT v.a, v.b, v.c) AS aggfns FROM (VALUES (1,3,'foo'::text), (0,NULL::integer,NULL::text), (2,2,'bar'::text), (3,1,'baz'::text)) v(a, b, c), generate_series(1, 3) i(i);
(1 row)

create or replace view agg_view1 as
  select aggfns(distinct a,b,c order by b)
    from (values (1,3,'foo'),(0,null,null),(2,2,'bar'),(3,1,'baz')) v(a,b,c),
         generate_series(1,3) i;
select * from agg_view1;
                    aggfns                     
-----------------------------------------------
 {"(3,1,baz)","(2,2,bar)","(1,3,foo)","(0,,)"}
(1 row)

select pg_get_viewdef('agg_view1'::regclass);
                                                                                              pg_get_viewdef                                                                                              
----------------------------------------------------------------------------------------------------------------------------------------------------------------------------------------------------------
 SELECT aggfns(DISTINCT v.a, v.b, v.c ORDER BY v.b) AS aggfns FROM (VALUES (1,3,'foo'::text), (0,NULL::integer,NULL::text), (2,2,'bar'::text), (3,1,'baz'::text)) v(a, b, c), generate_series(1, 3) i(i);
(1 row)

create or replace view agg_view1 as
  select aggfns(a,b,c order by b+1)
    from (values (1,3,'foo'),(0,null,null),(2,2,'bar'),(3,1,'baz')) v(a,b,c);
select * from agg_view1;
                    aggfns                     
-----------------------------------------------
 {"(3,1,baz)","(2,2,bar)","(1,3,foo)","(0,,)"}
(1 row)

select pg_get_viewdef('agg_view1'::regclass);
                                                                              pg_get_viewdef                                                                               
---------------------------------------------------------------------------------------------------------------------------------------------------------------------------
 SELECT aggfns(v.a, v.b, v.c ORDER BY (v.b + 1)) AS aggfns FROM (VALUES (1,3,'foo'::text), (0,NULL::integer,NULL::text), (2,2,'bar'::text), (3,1,'baz'::text)) v(a, b, c);
(1 row)

create or replace view agg_view1 as
  select aggfns(a,a,c order by b)
    from (values (1,3,'foo'),(0,null,null),(2,2,'bar'),(3,1,'baz')) v(a,b,c);
select * from agg_view1;
                     aggfns                     
------------------------------------------------
 {"(3,3,baz)","(2,2,bar)","(1,1,foo)","(0,0,)"}
(1 row)

select pg_get_viewdef('agg_view1'::regclass);
                                                                           pg_get_viewdef                                                                            
---------------------------------------------------------------------------------------------------------------------------------------------------------------------
 SELECT aggfns(v.a, v.a, v.c ORDER BY v.b) AS aggfns FROM (VALUES (1,3,'foo'::text), (0,NULL::integer,NULL::text), (2,2,'bar'::text), (3,1,'baz'::text)) v(a, b, c);
(1 row)

create or replace view agg_view1 as
  select aggfns(a,b,c order by c using ~<~)
    from (values (1,3,'foo'),(0,null,null),(2,2,'bar'),(3,1,'baz')) v(a,b,c);
select * from agg_view1;
                    aggfns                     
-----------------------------------------------
 {"(2,2,bar)","(3,1,baz)","(1,3,foo)","(0,,)"}
(1 row)

select pg_get_viewdef('agg_view1'::regclass);
                                                                                      pg_get_viewdef                                                                                      
------------------------------------------------------------------------------------------------------------------------------------------------------------------------------------------
 SELECT aggfns(v.a, v.b, v.c ORDER BY v.c USING ~<~ NULLS LAST) AS aggfns FROM (VALUES (1,3,'foo'::text), (0,NULL::integer,NULL::text), (2,2,'bar'::text), (3,1,'baz'::text)) v(a, b, c);
(1 row)

create or replace view agg_view1 as
  select aggfns(distinct a,b,c order by a,c using ~<~,b)
    from (values (1,3,'foo'),(0,null,null),(2,2,'bar'),(3,1,'baz')) v(a,b,c),
         generate_series(1,2) i;
select * from agg_view1;
                    aggfns                     
-----------------------------------------------
 {"(0,,)","(1,3,foo)","(2,2,bar)","(3,1,baz)"}
(1 row)

select pg_get_viewdef('agg_view1'::regclass);
                                                                                                             pg_get_viewdef                                                                                                              
-----------------------------------------------------------------------------------------------------------------------------------------------------------------------------------------------------------------------------------------
 SELECT aggfns(DISTINCT v.a, v.b, v.c ORDER BY v.a, v.c USING ~<~ NULLS LAST, v.b) AS aggfns FROM (VALUES (1,3,'foo'::text), (0,NULL::integer,NULL::text), (2,2,'bar'::text), (3,1,'baz'::text)) v(a, b, c), generate_series(1, 2) i(i);
(1 row)

drop view agg_view1;
-- incorrect DISTINCT usage errors
select aggfns(distinct a,b,c order by i)
  from (values (1,1,'foo')) v(a,b,c), generate_series(1,2) i;
ERROR:  in an aggregate with DISTINCT, ORDER BY expressions must appear in argument list
LINE 1: select aggfns(distinct a,b,c order by i)
                                              ^
select aggfns(distinct a,b,c order by a,b+1)
  from (values (1,1,'foo')) v(a,b,c), generate_series(1,2) i;
ERROR:  in an aggregate with DISTINCT, ORDER BY expressions must appear in argument list
LINE 1: select aggfns(distinct a,b,c order by a,b+1)
                                                ^
select aggfns(distinct a,b,c order by a,b,i,c)
  from (values (1,1,'foo')) v(a,b,c), generate_series(1,2) i;
ERROR:  in an aggregate with DISTINCT, ORDER BY expressions must appear in argument list
LINE 1: select aggfns(distinct a,b,c order by a,b,i,c)
                                                  ^
select aggfns(distinct a,a,c order by a,b)
  from (values (1,1,'foo')) v(a,b,c), generate_series(1,2) i;
ERROR:  in an aggregate with DISTINCT, ORDER BY expressions must appear in argument list
LINE 1: select aggfns(distinct a,a,c order by a,b)
                                                ^
-- string_agg tests
select string_agg(a,',') from (values('aaaa'),('bbbb'),('cccc')) g(a);
   string_agg   
----------------
 aaaa,bbbb,cccc
(1 row)

select string_agg(a,',') from (values('aaaa'),(null),('bbbb'),('cccc')) g(a);
   string_agg   
----------------
 aaaa,bbbb,cccc
(1 row)

select string_agg(a,'AB') from (values(null),(null),('bbbb'),('cccc')) g(a);
 string_agg 
------------
 bbbbABcccc
(1 row)

select string_agg(a,',') from (values(null),(null)) g(a);
 string_agg 
------------
 
(1 row)

-- check some implicit casting cases, as per bug #5564
select string_agg(distinct f1, ',' order by f1) from varchar_tbl;  -- ok
 string_agg 
------------
 a,ab,abcd
(1 row)

select string_agg(distinct f1::text, ',' order by f1) from varchar_tbl;  -- not ok
ERROR:  in an aggregate with DISTINCT, ORDER BY expressions must appear in argument list
LINE 1: select string_agg(distinct f1::text, ',' order by f1) from v...
                                                          ^
select string_agg(distinct f1, ',' order by f1::text) from varchar_tbl;  -- not ok
ERROR:  in an aggregate with DISTINCT, ORDER BY expressions must appear in argument list
LINE 1: select string_agg(distinct f1, ',' order by f1::text) from v...
                                                    ^
select string_agg(distinct f1::text, ',' order by f1::text) from varchar_tbl;  -- ok
 string_agg 
------------
 a,ab,abcd
(1 row)

-- string_agg bytea tests
create table bytea_test_table(v bytea);
select string_agg(v, '') from bytea_test_table;
 string_agg 
------------
 
(1 row)

insert into bytea_test_table values(decode('ff','hex'));
select string_agg(v, '') from bytea_test_table;
 string_agg 
------------
 \xff
(1 row)

insert into bytea_test_table values(decode('aa','hex'));
select string_agg(v, '') from bytea_test_table;
 string_agg 
------------
 \xffaa
(1 row)

select string_agg(v, NULL) from bytea_test_table;
 string_agg 
------------
 \xffaa
(1 row)

select string_agg(v, decode('ee', 'hex')) from bytea_test_table;
 string_agg 
------------
 \xffeeaa
(1 row)

drop table bytea_test_table;<|MERGE_RESOLUTION|>--- conflicted
+++ resolved
@@ -452,22 +452,11 @@
 -- Basic cases
 explain (costs off, nodes off)
   select min(unique1) from tenk1;
-<<<<<<< HEAD
                     QUERY PLAN                    
 --------------------------------------------------
  Aggregate
    ->  Data Node Scan on "__REMOTE_GROUP_QUERY__"
 (2 rows)
-=======
-                         QUERY PLAN                         
-------------------------------------------------------------
- Result
-   InitPlan 1 (returns $0)
-     ->  Limit
-           ->  Index Only Scan using tenk1_unique1 on tenk1
-                 Index Cond: (unique1 IS NOT NULL)
-(5 rows)
->>>>>>> 80edfd76
 
 select min(unique1) from tenk1;
  min 
@@ -477,22 +466,11 @@
 
 explain (costs off, nodes off)
   select max(unique1) from tenk1;
-<<<<<<< HEAD
                     QUERY PLAN                    
 --------------------------------------------------
  Aggregate
    ->  Data Node Scan on "__REMOTE_GROUP_QUERY__"
 (2 rows)
-=======
-                             QUERY PLAN                              
----------------------------------------------------------------------
- Result
-   InitPlan 1 (returns $0)
-     ->  Limit
-           ->  Index Only Scan Backward using tenk1_unique1 on tenk1
-                 Index Cond: (unique1 IS NOT NULL)
-(5 rows)
->>>>>>> 80edfd76
 
 select max(unique1) from tenk1;
  max  
@@ -502,22 +480,11 @@
 
 explain (costs off, nodes off)
   select max(unique1) from tenk1 where unique1 < 42;
-<<<<<<< HEAD
                     QUERY PLAN                    
 --------------------------------------------------
  Aggregate
    ->  Data Node Scan on "__REMOTE_GROUP_QUERY__"
 (2 rows)
-=======
-                               QUERY PLAN                               
-------------------------------------------------------------------------
- Result
-   InitPlan 1 (returns $0)
-     ->  Limit
-           ->  Index Only Scan Backward using tenk1_unique1 on tenk1
-                 Index Cond: ((unique1 IS NOT NULL) AND (unique1 < 42))
-(5 rows)
->>>>>>> 80edfd76
 
 select max(unique1) from tenk1 where unique1 < 42;
  max 
@@ -527,22 +494,11 @@
 
 explain (costs off, nodes off)
   select max(unique1) from tenk1 where unique1 > 42;
-<<<<<<< HEAD
                     QUERY PLAN                    
 --------------------------------------------------
  Aggregate
    ->  Data Node Scan on "__REMOTE_GROUP_QUERY__"
 (2 rows)
-=======
-                               QUERY PLAN                               
-------------------------------------------------------------------------
- Result
-   InitPlan 1 (returns $0)
-     ->  Limit
-           ->  Index Only Scan Backward using tenk1_unique1 on tenk1
-                 Index Cond: ((unique1 IS NOT NULL) AND (unique1 > 42))
-(5 rows)
->>>>>>> 80edfd76
 
 select max(unique1) from tenk1 where unique1 > 42;
  max  
@@ -552,22 +508,11 @@
 
 explain (costs off, nodes off)
   select max(unique1) from tenk1 where unique1 > 42000;
-<<<<<<< HEAD
                     QUERY PLAN                    
 --------------------------------------------------
  Aggregate
    ->  Data Node Scan on "__REMOTE_GROUP_QUERY__"
 (2 rows)
-=======
-                                QUERY PLAN                                 
----------------------------------------------------------------------------
- Result
-   InitPlan 1 (returns $0)
-     ->  Limit
-           ->  Index Only Scan Backward using tenk1_unique1 on tenk1
-                 Index Cond: ((unique1 IS NOT NULL) AND (unique1 > 42000))
-(5 rows)
->>>>>>> 80edfd76
 
 select max(unique1) from tenk1 where unique1 > 42000;
  max 
@@ -578,22 +523,11 @@
 -- multi-column index (uses tenk1_thous_tenthous)
 explain (costs off, nodes off)
   select max(tenthous) from tenk1 where thousand = 33;
-<<<<<<< HEAD
                     QUERY PLAN                    
 --------------------------------------------------
  Aggregate
    ->  Data Node Scan on "__REMOTE_GROUP_QUERY__"
 (2 rows)
-=======
-                                 QUERY PLAN                                 
-----------------------------------------------------------------------------
- Result
-   InitPlan 1 (returns $0)
-     ->  Limit
-           ->  Index Only Scan Backward using tenk1_thous_tenthous on tenk1
-                 Index Cond: ((thousand = 33) AND (tenthous IS NOT NULL))
-(5 rows)
->>>>>>> 80edfd76
 
 select max(tenthous) from tenk1 where thousand = 33;
  max  
@@ -603,22 +537,11 @@
 
 explain (costs off, nodes off)
   select min(tenthous) from tenk1 where thousand = 33;
-<<<<<<< HEAD
                     QUERY PLAN                    
 --------------------------------------------------
  Aggregate
    ->  Data Node Scan on "__REMOTE_GROUP_QUERY__"
 (2 rows)
-=======
-                                QUERY PLAN                                
---------------------------------------------------------------------------
- Result
-   InitPlan 1 (returns $0)
-     ->  Limit
-           ->  Index Only Scan using tenk1_thous_tenthous on tenk1
-                 Index Cond: ((thousand = 33) AND (tenthous IS NOT NULL))
-(5 rows)
->>>>>>> 80edfd76
 
 select min(tenthous) from tenk1 where thousand = 33;
  min 
@@ -630,7 +553,6 @@
 explain (costs off, nodes off)
   select f1, (select min(unique1) from tenk1 where unique1 > f1) AS gt
     from int4_tbl;
-<<<<<<< HEAD
                           QUERY PLAN                          
 --------------------------------------------------------------
  Data Node Scan on int4_tbl "_REMOTE_TABLE_QUERY_"
@@ -639,18 +561,6 @@
            ->  Data Node Scan on tenk1 "_REMOTE_TABLE_QUERY_"
                  Coordinator quals: (unique1 > int4_tbl.f1)
 (5 rows)
-=======
-                                       QUERY PLAN                                        
------------------------------------------------------------------------------------------
- Seq Scan on int4_tbl
-   SubPlan 2
-     ->  Result
-           InitPlan 1 (returns $1)
-             ->  Limit
-                   ->  Index Only Scan using tenk1_unique1 on tenk1
-                         Index Cond: ((unique1 IS NOT NULL) AND (unique1 > int4_tbl.f1))
-(7 rows)
->>>>>>> 80edfd76
 
 select f1, (select min(unique1) from tenk1 where unique1 > f1) AS gt
 from int4_tbl 
@@ -667,24 +577,12 @@
 -- check some cases that were handled incorrectly in 8.3.0
 explain (costs off, nodes off)
   select distinct max(unique2) from tenk1;
-<<<<<<< HEAD
                          QUERY PLAN                         
 ------------------------------------------------------------
  HashAggregate
    ->  Aggregate
          ->  Data Node Scan on tenk1 "_REMOTE_TABLE_QUERY_"
 (3 rows)
-=======
-                             QUERY PLAN                              
----------------------------------------------------------------------
- HashAggregate
-   InitPlan 1 (returns $0)
-     ->  Limit
-           ->  Index Only Scan Backward using tenk1_unique2 on tenk1
-                 Index Cond: (unique2 IS NOT NULL)
-   ->  Result
-(6 rows)
->>>>>>> 80edfd76
 
 select distinct max(unique2) from tenk1;
  max  
@@ -694,7 +592,6 @@
 
 explain (costs off, nodes off)
   select max(unique2) from tenk1 order by 1;
-<<<<<<< HEAD
                          QUERY PLAN                         
 ------------------------------------------------------------
  Sort
@@ -702,18 +599,6 @@
    ->  Aggregate
          ->  Data Node Scan on tenk1 "_REMOTE_TABLE_QUERY_"
 (4 rows)
-=======
-                             QUERY PLAN                              
----------------------------------------------------------------------
- Sort
-   Sort Key: ($0)
-   InitPlan 1 (returns $0)
-     ->  Limit
-           ->  Index Only Scan Backward using tenk1_unique2 on tenk1
-                 Index Cond: (unique2 IS NOT NULL)
-   ->  Result
-(7 rows)
->>>>>>> 80edfd76
 
 select max(unique2) from tenk1 order by 1;
  max  
@@ -723,7 +608,6 @@
 
 explain (costs off, nodes off)
   select max(unique2) from tenk1 order by max(unique2);
-<<<<<<< HEAD
                          QUERY PLAN                         
 ------------------------------------------------------------
  Sort
@@ -731,18 +615,6 @@
    ->  Aggregate
          ->  Data Node Scan on tenk1 "_REMOTE_TABLE_QUERY_"
 (4 rows)
-=======
-                             QUERY PLAN                              
----------------------------------------------------------------------
- Sort
-   Sort Key: ($0)
-   InitPlan 1 (returns $0)
-     ->  Limit
-           ->  Index Only Scan Backward using tenk1_unique2 on tenk1
-                 Index Cond: (unique2 IS NOT NULL)
-   ->  Result
-(7 rows)
->>>>>>> 80edfd76
 
 select max(unique2) from tenk1 order by max(unique2);
  max  
@@ -752,7 +624,6 @@
 
 explain (costs off, nodes off)
   select max(unique2) from tenk1 order by max(unique2)+1;
-<<<<<<< HEAD
                          QUERY PLAN                         
 ------------------------------------------------------------
  Sort
@@ -760,18 +631,6 @@
    ->  Aggregate
          ->  Data Node Scan on tenk1 "_REMOTE_TABLE_QUERY_"
 (4 rows)
-=======
-                             QUERY PLAN                              
----------------------------------------------------------------------
- Sort
-   Sort Key: (($0 + 1))
-   InitPlan 1 (returns $0)
-     ->  Limit
-           ->  Index Only Scan Backward using tenk1_unique2 on tenk1
-                 Index Cond: (unique2 IS NOT NULL)
-   ->  Result
-(7 rows)
->>>>>>> 80edfd76
 
 select max(unique2) from tenk1 order by max(unique2)+1;
  max  
@@ -781,7 +640,6 @@
 
 explain (costs off, nodes off)
   select max(unique2), generate_series(1,3) as g from tenk1 order by g desc;
-<<<<<<< HEAD
                          QUERY PLAN                         
 ------------------------------------------------------------
  Sort
@@ -789,18 +647,6 @@
    ->  Aggregate
          ->  Data Node Scan on tenk1 "_REMOTE_TABLE_QUERY_"
 (4 rows)
-=======
-                             QUERY PLAN                              
----------------------------------------------------------------------
- Sort
-   Sort Key: (generate_series(1, 3))
-   InitPlan 1 (returns $0)
-     ->  Limit
-           ->  Index Only Scan Backward using tenk1_unique2 on tenk1
-                 Index Cond: (unique2 IS NOT NULL)
-   ->  Result
-(7 rows)
->>>>>>> 80edfd76
 
 select max(unique2), generate_series(1,3) as g from tenk1 order by g desc;
  max  | g 
@@ -825,7 +671,6 @@
 insert into minmaxtest3 values(17), (18);
 explain (costs off, nodes off)
   select min(f1), max(f1) from minmaxtest;
-<<<<<<< HEAD
                             QUERY PLAN                            
 ------------------------------------------------------------------
  Aggregate
@@ -835,36 +680,6 @@
          ->  Data Node Scan on minmaxtest2 "_REMOTE_TABLE_QUERY_"
          ->  Data Node Scan on minmaxtest3 "_REMOTE_TABLE_QUERY_"
 (6 rows)
-=======
-                                        QUERY PLAN                                         
--------------------------------------------------------------------------------------------
- Result
-   InitPlan 1 (returns $0)
-     ->  Limit
-           ->  Merge Append
-                 Sort Key: public.minmaxtest.f1
-                 ->  Index Only Scan using minmaxtesti on minmaxtest
-                       Index Cond: (f1 IS NOT NULL)
-                 ->  Index Only Scan using minmaxtest1i on minmaxtest1 minmaxtest
-                       Index Cond: (f1 IS NOT NULL)
-                 ->  Index Only Scan Backward using minmaxtest2i on minmaxtest2 minmaxtest
-                       Index Cond: (f1 IS NOT NULL)
-                 ->  Index Only Scan using minmaxtest3i on minmaxtest3 minmaxtest
-                       Index Cond: (f1 IS NOT NULL)
-   InitPlan 2 (returns $1)
-     ->  Limit
-           ->  Merge Append
-                 Sort Key: public.minmaxtest.f1
-                 ->  Index Only Scan Backward using minmaxtesti on minmaxtest
-                       Index Cond: (f1 IS NOT NULL)
-                 ->  Index Only Scan Backward using minmaxtest1i on minmaxtest1 minmaxtest
-                       Index Cond: (f1 IS NOT NULL)
-                 ->  Index Only Scan using minmaxtest2i on minmaxtest2 minmaxtest
-                       Index Cond: (f1 IS NOT NULL)
-                 ->  Index Only Scan Backward using minmaxtest3i on minmaxtest3 minmaxtest
-                       Index Cond: (f1 IS NOT NULL)
-(25 rows)
->>>>>>> 80edfd76
 
 select min(f1), max(f1) from minmaxtest;
  min | max 
