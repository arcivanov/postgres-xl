--- conflicted
+++ resolved
@@ -46,14 +46,10 @@
    WHERE p.f1 <@ box '(0,0,100,100)' ORDER BY p.f1[0], p.f1[1];
 
 SELECT '' AS three, p.* FROM POINT_TBL p
-<<<<<<< HEAD
-   WHERE not p.f1 <@ box '(0,0,100,100)' ORDER BY p.f1[0], p.f1[1];
-=======
-   WHERE box '(0,0,100,100)' @> p.f1;
+   WHERE box '(0,0,100,100)' @> p.f1 ORDER BY p.f1[0], p.f1[1];
 
 SELECT '' AS three, p.* FROM POINT_TBL p
    WHERE not p.f1 <@ box '(0,0,100,100)';
->>>>>>> 1084f317
 
 SELECT '' AS two, p.* FROM POINT_TBL p
    WHERE p.f1 <@ path '[(0,0),(-10,0),(-10,10)]' ORDER BY p.f1[0], p.f1[1];
