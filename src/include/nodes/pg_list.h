--- conflicted
+++ resolved
@@ -227,16 +227,12 @@
 extern List *list_union_int(const List *list1, const List *list2);
 extern List *list_union_oid(const List *list1, const List *list2);
 
-<<<<<<< HEAD
-extern List *list_intersection(List *list1, List *list2);
 #ifdef PGXC
 /* Well... this is used by Postgres-XC */
-extern List *list_intersection_int(List *list1, List *list2);
+extern List *list_intersection_int(const List *list1, const List *list2);
 #endif
-=======
 extern List *list_intersection(const List *list1, const List *list2);
 
->>>>>>> 80edfd76
 /* currently, there's no need for list_intersection_int etc */
 
 extern List *list_difference(const List *list1, const List *list2);
