/*-------------------------------------------------------------------------
 *
 * parsenodes.h
 *	  definitions for parse tree nodes
 *
 * Many of the node types used in parsetrees include a "location" field.
 * This is a byte (not character) offset in the original source text, to be
 * used for positioning an error cursor when there is an error related to
 * the node.  Access to the original source text is needed to make use of
 * the location.
 *
 *
 * Portions Copyright (c) 1996-2011, PostgreSQL Global Development Group
 * Portions Copyright (c) 1994, Regents of the University of California
 * Portions Copyright (c) 2010-2011 Nippon Telegraph and Telephone Corporation
 *
 * src/include/nodes/parsenodes.h
 *
 *-------------------------------------------------------------------------
 */
#ifndef PARSENODES_H
#define PARSENODES_H

#include "nodes/bitmapset.h"
#include "nodes/primnodes.h"
#include "nodes/value.h"
#ifdef PGXC
#include "access/tupdesc.h"
#include "pgxc/locator.h"
#endif

/* Possible sources of a Query */
typedef enum QuerySource
{
	QSRC_ORIGINAL,				/* original parsetree (explicit query) */
	QSRC_PARSER,				/* added by parse analysis (now unused) */
	QSRC_INSTEAD_RULE,			/* added by unconditional INSTEAD rule */
	QSRC_QUAL_INSTEAD_RULE,		/* added by conditional INSTEAD rule */
	QSRC_NON_INSTEAD_RULE		/* added by non-INSTEAD rule */
} QuerySource;

/* Sort ordering options for ORDER BY and CREATE INDEX */
typedef enum SortByDir
{
	SORTBY_DEFAULT,
	SORTBY_ASC,
	SORTBY_DESC,
	SORTBY_USING				/* not allowed in CREATE INDEX ... */
} SortByDir;

typedef enum SortByNulls
{
	SORTBY_NULLS_DEFAULT,
	SORTBY_NULLS_FIRST,
	SORTBY_NULLS_LAST
} SortByNulls;

/*
 * Grantable rights are encoded so that we can OR them together in a bitmask.
 * The present representation of AclItem limits us to 16 distinct rights,
 * even though AclMode is defined as uint32.  See utils/acl.h.
 *
 * Caution: changing these codes breaks stored ACLs, hence forces initdb.
 */
typedef uint32 AclMode;			/* a bitmask of privilege bits */

#define ACL_INSERT		(1<<0)	/* for relations */
#define ACL_SELECT		(1<<1)
#define ACL_UPDATE		(1<<2)
#define ACL_DELETE		(1<<3)
#define ACL_TRUNCATE	(1<<4)
#define ACL_REFERENCES	(1<<5)
#define ACL_TRIGGER		(1<<6)
#define ACL_EXECUTE		(1<<7)	/* for functions */
#define ACL_USAGE		(1<<8)	/* for languages, namespaces, FDWs, and
								 * servers */
#define ACL_CREATE		(1<<9)	/* for namespaces and databases */
#define ACL_CREATE_TEMP (1<<10) /* for databases */
#define ACL_CONNECT		(1<<11) /* for databases */
#define N_ACL_RIGHTS	12		/* 1 plus the last 1<<x */
#define ACL_NO_RIGHTS	0
/* Currently, SELECT ... FOR UPDATE/FOR SHARE requires UPDATE privileges */
#define ACL_SELECT_FOR_UPDATE	ACL_UPDATE


/*****************************************************************************
 *	Query Tree
 *****************************************************************************/

/*
 * Query -
 *	  Parse analysis turns all statements into a Query tree (via transformStmt)
 *	  for further processing by the rewriter and planner.
 *
 *	  Utility statements (i.e. non-optimizable statements) have the
 *	  utilityStmt field set, and the Query itself is mostly dummy.
 *	  DECLARE CURSOR is a special case: it is represented like a SELECT,
 *	  but the original DeclareCursorStmt is stored in utilityStmt.
 *
 *	  Planning converts a Query tree into a Plan tree headed by a PlannedStmt
 *	  node --- the Query structure is not used by the executor.
 */
typedef struct Query
{
	NodeTag		type;

	CmdType		commandType;	/* select|insert|update|delete|utility */

	QuerySource querySource;	/* where did I come from? */

	bool		canSetTag;		/* do I set the command result tag? */

	Node	   *utilityStmt;	/* non-null if this is DECLARE CURSOR or a
								 * non-optimizable statement */

	int			resultRelation; /* rtable index of target relation for
								 * INSERT/UPDATE/DELETE; 0 for SELECT */

	IntoClause *intoClause;		/* target for SELECT INTO / CREATE TABLE AS */

	bool		hasAggs;		/* has aggregates in tlist or havingQual */
	bool		hasWindowFuncs; /* has window functions in tlist */
	bool		hasSubLinks;	/* has subquery SubLink */
	bool		hasDistinctOn;	/* distinctClause is from DISTINCT ON */
	bool		hasRecursive;	/* WITH RECURSIVE was specified */
	bool		hasModifyingCTE;	/* has INSERT/UPDATE/DELETE in WITH */
	bool		hasForUpdate;	/* FOR UPDATE or FOR SHARE was specified */

	List	   *cteList;		/* WITH list (of CommonTableExpr's) */

	List	   *rtable;			/* list of range table entries */
	FromExpr   *jointree;		/* table join tree (FROM and WHERE clauses) */

	List	   *targetList;		/* target list (of TargetEntry) */

	List	   *returningList;	/* return-values list (of TargetEntry) */

	List	   *groupClause;	/* a list of SortGroupClause's */

	Node	   *havingQual;		/* qualifications applied to groups */

	List	   *windowClause;	/* a list of WindowClause's */

	List	   *distinctClause; /* a list of SortGroupClause's */

	List	   *sortClause;		/* a list of SortGroupClause's */

	Node	   *limitOffset;	/* # of result tuples to skip (int8 expr) */
	Node	   *limitCount;		/* # of result tuples to return (int8 expr) */

	List	   *rowMarks;		/* a list of RowMarkClause's */

	Node	   *setOperations;	/* set-operation tree if this is top level of
								 * a UNION/INTERSECT/EXCEPT query */
<<<<<<< HEAD
#ifdef PGXC
	/* need this info for PGXC Planner, may be temporary */
	char	   *sql_statement;	/* original query */
	ExecNodes  *execNodes;	/* execute nodes */
#endif
=======

	List	   *constraintDeps; /* a list of pg_constraint OIDs that the query
								 * depends on to be semantically valid */
>>>>>>> a4bebdd9
} Query;


/****************************************************************************
 *	Supporting data structures for Parse Trees
 *
 *	Most of these node types appear in raw parsetrees output by the grammar,
 *	and get transformed to something else by the analyzer.	A few of them
 *	are used as-is in transformed querytrees.
 ****************************************************************************/

/*
 * TypeName - specifies a type in definitions
 *
 * For TypeName structures generated internally, it is often easier to
 * specify the type by OID than by name.  If "names" is NIL then the
 * actual type OID is given by typeOid, otherwise typeOid is unused.
 * Similarly, if "typmods" is NIL then the actual typmod is expected to
 * be prespecified in typemod, otherwise typemod is unused.
 *
 * If pct_type is TRUE, then names is actually a field name and we look up
 * the type of that field.	Otherwise (the normal case), names is a type
 * name possibly qualified with schema and database name.
 */
typedef struct TypeName
{
	NodeTag		type;
	List	   *names;			/* qualified name (list of Value strings) */
	Oid			typeOid;		/* type identified by OID */
	bool		setof;			/* is a set? */
	bool		pct_type;		/* %TYPE specified? */
	List	   *typmods;		/* type modifier expression(s) */
	int32		typemod;		/* prespecified type modifier */
	List	   *arrayBounds;	/* array bounds */
	int			location;		/* token location, or -1 if unknown */
} TypeName;

/*
 * ColumnRef - specifies a reference to a column, or possibly a whole tuple
 *
 * The "fields" list must be nonempty.	It can contain string Value nodes
 * (representing names) and A_Star nodes (representing occurrence of a '*').
 * Currently, A_Star must appear only as the last list element --- the grammar
 * is responsible for enforcing this!
 *
 * Note: any array subscripting or selection of fields from composite columns
 * is represented by an A_Indirection node above the ColumnRef.  However,
 * for simplicity in the normal case, initial field selection from a table
 * name is represented within ColumnRef and not by adding A_Indirection.
 */
typedef struct ColumnRef
{
	NodeTag		type;
	List	   *fields;			/* field names (Value strings) or A_Star */
	int			location;		/* token location, or -1 if unknown */
} ColumnRef;

/*
 * ParamRef - specifies a $n parameter reference
 */
typedef struct ParamRef
{
	NodeTag		type;
	int			number;			/* the number of the parameter */
	int			location;		/* token location, or -1 if unknown */
} ParamRef;

/*
 * A_Expr - infix, prefix, and postfix expressions
 */
typedef enum A_Expr_Kind
{
	AEXPR_OP,					/* normal operator */
	AEXPR_AND,					/* booleans - name field is unused */
	AEXPR_OR,
	AEXPR_NOT,
	AEXPR_OP_ANY,				/* scalar op ANY (array) */
	AEXPR_OP_ALL,				/* scalar op ALL (array) */
	AEXPR_DISTINCT,				/* IS DISTINCT FROM - name must be "=" */
	AEXPR_NULLIF,				/* NULLIF - name must be "=" */
	AEXPR_OF,					/* IS [NOT] OF - name must be "=" or "<>" */
	AEXPR_IN					/* [NOT] IN - name must be "=" or "<>" */
} A_Expr_Kind;

typedef struct A_Expr
{
	NodeTag		type;
	A_Expr_Kind kind;			/* see above */
	List	   *name;			/* possibly-qualified name of operator */
	Node	   *lexpr;			/* left argument, or NULL if none */
	Node	   *rexpr;			/* right argument, or NULL if none */
	int			location;		/* token location, or -1 if unknown */
} A_Expr;

/*
 * A_Const - a literal constant
 */
typedef struct A_Const
{
	NodeTag		type;
	Value		val;			/* value (includes type info, see value.h) */
	int			location;		/* token location, or -1 if unknown */
} A_Const;

/*
 * TypeCast - a CAST expression
 */
typedef struct TypeCast
{
	NodeTag		type;
	Node	   *arg;			/* the expression being casted */
	TypeName   *typeName;		/* the target type */
	int			location;		/* token location, or -1 if unknown */
} TypeCast;

/*
 * CollateClause - a COLLATE expression
 */
typedef struct CollateClause
{
	NodeTag		type;
	Node	   *arg;			/* input expression */
	List	   *collname;		/* possibly-qualified collation name */
	int			location;		/* token location, or -1 if unknown */
} CollateClause;

/*
 * FuncCall - a function or aggregate invocation
 *
 * agg_order (if not NIL) indicates we saw 'foo(... ORDER BY ...)'.
 * agg_star indicates we saw a 'foo(*)' construct, while agg_distinct
 * indicates we saw 'foo(DISTINCT ...)'.  In any of these cases, the
 * construct *must* be an aggregate call.  Otherwise, it might be either an
 * aggregate or some other kind of function.  However, if OVER is present
 * it had better be an aggregate or window function.
 */
typedef struct FuncCall
{
	NodeTag		type;
	List	   *funcname;		/* qualified name of function */
	List	   *args;			/* the arguments (list of exprs) */
	List	   *agg_order;		/* ORDER BY (list of SortBy) */
	bool		agg_star;		/* argument was really '*' */
	bool		agg_distinct;	/* arguments were labeled DISTINCT */
	bool		func_variadic;	/* last argument was labeled VARIADIC */
	struct WindowDef *over;		/* OVER clause, if any */
	int			location;		/* token location, or -1 if unknown */
} FuncCall;

/*
 * A_Star - '*' representing all columns of a table or compound field
 *
 * This can appear within ColumnRef.fields, A_Indirection.indirection, and
 * ResTarget.indirection lists.
 */
typedef struct A_Star
{
	NodeTag		type;
} A_Star;

/*
 * A_Indices - array subscript or slice bounds ([lidx:uidx] or [uidx])
 */
typedef struct A_Indices
{
	NodeTag		type;
	Node	   *lidx;			/* NULL if it's a single subscript */
	Node	   *uidx;
} A_Indices;

/*
 * A_Indirection - select a field and/or array element from an expression
 *
 * The indirection list can contain A_Indices nodes (representing
 * subscripting), string Value nodes (representing field selection --- the
 * string value is the name of the field to select), and A_Star nodes
 * (representing selection of all fields of a composite type).
 * For example, a complex selection operation like
 *				(foo).field1[42][7].field2
 * would be represented with a single A_Indirection node having a 4-element
 * indirection list.
 *
 * Currently, A_Star must appear only as the last list element --- the grammar
 * is responsible for enforcing this!
 */
typedef struct A_Indirection
{
	NodeTag		type;
	Node	   *arg;			/* the thing being selected from */
	List	   *indirection;	/* subscripts and/or field names and/or * */
} A_Indirection;

/*
 * A_ArrayExpr - an ARRAY[] construct
 */
typedef struct A_ArrayExpr
{
	NodeTag		type;
	List	   *elements;		/* array element expressions */
	int			location;		/* token location, or -1 if unknown */
} A_ArrayExpr;

/*
 * ResTarget -
 *	  result target (used in target list of pre-transformed parse trees)
 *
 * In a SELECT target list, 'name' is the column label from an
 * 'AS ColumnLabel' clause, or NULL if there was none, and 'val' is the
 * value expression itself.  The 'indirection' field is not used.
 *
 * INSERT uses ResTarget in its target-column-names list.  Here, 'name' is
 * the name of the destination column, 'indirection' stores any subscripts
 * attached to the destination, and 'val' is not used.
 *
 * In an UPDATE target list, 'name' is the name of the destination column,
 * 'indirection' stores any subscripts attached to the destination, and
 * 'val' is the expression to assign.
 *
 * See A_Indirection for more info about what can appear in 'indirection'.
 */
typedef struct ResTarget
{
	NodeTag		type;
	char	   *name;			/* column name or NULL */
	List	   *indirection;	/* subscripts, field names, and '*', or NIL */
	Node	   *val;			/* the value expression to compute or assign */
	int			location;		/* token location, or -1 if unknown */
} ResTarget;

/*
 * SortBy - for ORDER BY clause
 */
typedef struct SortBy
{
	NodeTag		type;
	Node	   *node;			/* expression to sort on */
	SortByDir	sortby_dir;		/* ASC/DESC/USING/default */
	SortByNulls sortby_nulls;	/* NULLS FIRST/LAST */
	List	   *useOp;			/* name of op to use, if SORTBY_USING */
	int			location;		/* operator location, or -1 if none/unknown */
} SortBy;

/*
 * WindowDef - raw representation of WINDOW and OVER clauses
 *
 * For entries in a WINDOW list, "name" is the window name being defined.
 * For OVER clauses, we use "name" for the "OVER window" syntax, or "refname"
 * for the "OVER (window)" syntax, which is subtly different --- the latter
 * implies overriding the window frame clause.
 */
typedef struct WindowDef
{
	NodeTag		type;
	char	   *name;			/* window's own name */
	char	   *refname;		/* referenced window name, if any */
	List	   *partitionClause;	/* PARTITION BY expression list */
	List	   *orderClause;	/* ORDER BY (list of SortBy) */
	int			frameOptions;	/* frame_clause options, see below */
	Node	   *startOffset;	/* expression for starting bound, if any */
	Node	   *endOffset;		/* expression for ending bound, if any */
	int			location;		/* parse location, or -1 if none/unknown */
} WindowDef;

/*
 * frameOptions is an OR of these bits.  The NONDEFAULT and BETWEEN bits are
 * used so that ruleutils.c can tell which properties were specified and
 * which were defaulted; the correct behavioral bits must be set either way.
 * The START_foo and END_foo options must come in pairs of adjacent bits for
 * the convenience of gram.y, even though some of them are useless/invalid.
 * We will need more bits (and fields) to cover the full SQL:2008 option set.
 */
#define FRAMEOPTION_NONDEFAULT					0x00001 /* any specified? */
#define FRAMEOPTION_RANGE						0x00002 /* RANGE behavior */
#define FRAMEOPTION_ROWS						0x00004 /* ROWS behavior */
#define FRAMEOPTION_BETWEEN						0x00008 /* BETWEEN given? */
#define FRAMEOPTION_START_UNBOUNDED_PRECEDING	0x00010 /* start is U. P. */
#define FRAMEOPTION_END_UNBOUNDED_PRECEDING		0x00020 /* (disallowed) */
#define FRAMEOPTION_START_UNBOUNDED_FOLLOWING	0x00040 /* (disallowed) */
#define FRAMEOPTION_END_UNBOUNDED_FOLLOWING		0x00080 /* end is U. F. */
#define FRAMEOPTION_START_CURRENT_ROW			0x00100 /* start is C. R. */
#define FRAMEOPTION_END_CURRENT_ROW				0x00200 /* end is C. R. */
#define FRAMEOPTION_START_VALUE_PRECEDING		0x00400 /* start is V. P. */
#define FRAMEOPTION_END_VALUE_PRECEDING			0x00800 /* end is V. P. */
#define FRAMEOPTION_START_VALUE_FOLLOWING		0x01000 /* start is V. F. */
#define FRAMEOPTION_END_VALUE_FOLLOWING			0x02000 /* end is V. F. */

#define FRAMEOPTION_START_VALUE \
	(FRAMEOPTION_START_VALUE_PRECEDING | FRAMEOPTION_START_VALUE_FOLLOWING)
#define FRAMEOPTION_END_VALUE \
	(FRAMEOPTION_END_VALUE_PRECEDING | FRAMEOPTION_END_VALUE_FOLLOWING)

#define FRAMEOPTION_DEFAULTS \
	(FRAMEOPTION_RANGE | FRAMEOPTION_START_UNBOUNDED_PRECEDING | \
	 FRAMEOPTION_END_CURRENT_ROW)

/*
 * RangeSubselect - subquery appearing in a FROM clause
 */
typedef struct RangeSubselect
{
	NodeTag		type;
	Node	   *subquery;		/* the untransformed sub-select clause */
	Alias	   *alias;			/* table alias & optional column aliases */
} RangeSubselect;

/*
 * RangeFunction - function call appearing in a FROM clause
 */
typedef struct RangeFunction
{
	NodeTag		type;
	Node	   *funccallnode;	/* untransformed function call tree */
	Alias	   *alias;			/* table alias & optional column aliases */
	List	   *coldeflist;		/* list of ColumnDef nodes to describe result
								 * of function returning RECORD */
} RangeFunction;

/*
 * ColumnDef - column definition (used in various creates)
 *
 * If the column has a default value, we may have the value expression
 * in either "raw" form (an untransformed parse tree) or "cooked" form
 * (a post-parse-analysis, executable expression tree), depending on
 * how this ColumnDef node was created (by parsing, or by inheritance
 * from an existing relation).	We should never have both in the same node!
 *
 * Similarly, we may have a COLLATE specification in either raw form
 * (represented as a CollateClause with arg==NULL) or cooked form
 * (the collation's OID).
 *
 * The constraints list may contain a CONSTR_DEFAULT item in a raw
 * parsetree produced by gram.y, but transformCreateStmt will remove
 * the item and set raw_default instead.  CONSTR_DEFAULT items
 * should not appear in any subsequent processing.
 */
typedef struct ColumnDef
{
	NodeTag		type;
	char	   *colname;		/* name of column */
	TypeName   *typeName;		/* type of column */
	int			inhcount;		/* number of times column is inherited */
	bool		is_local;		/* column has local (non-inherited) def'n */
	bool		is_not_null;	/* NOT NULL constraint specified? */
	bool		is_from_type;	/* column definition came from table type */
	char		storage;		/* attstorage setting, or 0 for default */
	Node	   *raw_default;	/* default value (untransformed parse tree) */
	Node	   *cooked_default; /* default value (transformed expr tree) */
	CollateClause *collClause;	/* untransformed COLLATE spec, if any */
	Oid			collOid;		/* collation OID (InvalidOid if not set) */
	List	   *constraints;	/* other constraints on column */
} ColumnDef;

/*
 * inhRelation - Relation a CREATE TABLE is to inherit attributes of
 */
typedef struct InhRelation
{
	NodeTag		type;
	RangeVar   *relation;
	bits32		options;		/* OR of CreateStmtLikeOption flags */
} InhRelation;

typedef enum CreateStmtLikeOption
{
	CREATE_TABLE_LIKE_DEFAULTS = 1 << 0,
	CREATE_TABLE_LIKE_CONSTRAINTS = 1 << 1,
	CREATE_TABLE_LIKE_INDEXES = 1 << 2,
	CREATE_TABLE_LIKE_STORAGE = 1 << 3,
	CREATE_TABLE_LIKE_COMMENTS = 1 << 4,
	CREATE_TABLE_LIKE_ALL = 0x7FFFFFFF
} CreateStmtLikeOption;

/*
 * IndexElem - index parameters (used in CREATE INDEX)
 *
 * For a plain index attribute, 'name' is the name of the table column to
 * index, and 'expr' is NULL.  For an index expression, 'name' is NULL and
 * 'expr' is the expression tree.
 */
typedef struct IndexElem
{
	NodeTag		type;
	char	   *name;			/* name of attribute to index, or NULL */
	Node	   *expr;			/* expression to index, or NULL */
	char	   *indexcolname;	/* name for index column; NULL = default */
	List	   *collation;		/* name of collation; NIL = default */
	List	   *opclass;		/* name of desired opclass; NIL = default */
	SortByDir	ordering;		/* ASC/DESC/default */
	SortByNulls nulls_ordering; /* FIRST/LAST/default */
} IndexElem;

/*
 * DefElem - a generic "name = value" option definition
 *
 * In some contexts the name can be qualified.	Also, certain SQL commands
 * allow a SET/ADD/DROP action to be attached to option settings, so it's
 * convenient to carry a field for that too.  (Note: currently, it is our
 * practice that the grammar allows namespace and action only in statements
 * where they are relevant; C code can just ignore those fields in other
 * statements.)
 */
typedef enum DefElemAction
{
	DEFELEM_UNSPEC,				/* no action given */
	DEFELEM_SET,
	DEFELEM_ADD,
	DEFELEM_DROP
} DefElemAction;

typedef struct DefElem
{
	NodeTag		type;
	char	   *defnamespace;	/* NULL if unqualified name */
	char	   *defname;
	Node	   *arg;			/* a (Value *) or a (TypeName *) */
	DefElemAction defaction;	/* unspecified action, or SET/ADD/DROP */
} DefElem;

/*
 * LockingClause - raw representation of FOR UPDATE/SHARE options
 *
 * Note: lockedRels == NIL means "all relations in query".	Otherwise it
 * is a list of RangeVar nodes.  (We use RangeVar mainly because it carries
 * a location field --- currently, parse analysis insists on unqualified
 * names in LockingClause.)
 */
typedef struct LockingClause
{
	NodeTag		type;
	List	   *lockedRels;		/* FOR UPDATE or FOR SHARE relations */
	bool		forUpdate;		/* true = FOR UPDATE, false = FOR SHARE */
	bool		noWait;			/* NOWAIT option */
} LockingClause;

/*
 * XMLSERIALIZE (in raw parse tree only)
 */
typedef struct XmlSerialize
{
	NodeTag		type;
	XmlOptionType xmloption;	/* DOCUMENT or CONTENT */
	Node	   *expr;
	TypeName   *typeName;
	int			location;		/* token location, or -1 if unknown */
} XmlSerialize;


/****************************************************************************
 *	Nodes for a Query tree
 ****************************************************************************/

/*--------------------
 * RangeTblEntry -
 *	  A range table is a List of RangeTblEntry nodes.
 *
 *	  A range table entry may represent a plain relation, a sub-select in
 *	  FROM, or the result of a JOIN clause.  (Only explicit JOIN syntax
 *	  produces an RTE, not the implicit join resulting from multiple FROM
 *	  items.  This is because we only need the RTE to deal with SQL features
 *	  like outer joins and join-output-column aliasing.)  Other special
 *	  RTE types also exist, as indicated by RTEKind.
 *
 *	  Note that we consider RTE_RELATION to cover anything that has a pg_class
 *	  entry.  relkind distinguishes the sub-cases.
 *
 *	  alias is an Alias node representing the AS alias-clause attached to the
 *	  FROM expression, or NULL if no clause.
 *
 *	  eref is the table reference name and column reference names (either
 *	  real or aliases).  Note that system columns (OID etc) are not included
 *	  in the column list.
 *	  eref->aliasname is required to be present, and should generally be used
 *	  to identify the RTE for error messages etc.
 *
 *	  In RELATION RTEs, the colnames in both alias and eref are indexed by
 *	  physical attribute number; this means there must be colname entries for
 *	  dropped columns.	When building an RTE we insert empty strings ("") for
 *	  dropped columns.	Note however that a stored rule may have nonempty
 *	  colnames for columns dropped since the rule was created (and for that
 *	  matter the colnames might be out of date due to column renamings).
 *	  The same comments apply to FUNCTION RTEs when the function's return type
 *	  is a named composite type.
 *
 *	  In JOIN RTEs, the colnames in both alias and eref are one-to-one with
 *	  joinaliasvars entries.  A JOIN RTE will omit columns of its inputs when
 *	  those columns are known to be dropped at parse time.	Again, however,
 *	  a stored rule might contain entries for columns dropped since the rule
 *	  was created.	(This is only possible for columns not actually referenced
 *	  in the rule.)  When loading a stored rule, we replace the joinaliasvars
 *	  items for any such columns with NULL Consts.	(We can't simply delete
 *	  them from the joinaliasvars list, because that would affect the attnums
 *	  of Vars referencing the rest of the list.)
 *
 *	  inh is TRUE for relation references that should be expanded to include
 *	  inheritance children, if the rel has any.  This *must* be FALSE for
 *	  RTEs other than RTE_RELATION entries.
 *
 *	  inFromCl marks those range variables that are listed in the FROM clause.
 *	  It's false for RTEs that are added to a query behind the scenes, such
 *	  as the NEW and OLD variables for a rule, or the subqueries of a UNION.
 *	  This flag is not used anymore during parsing, since the parser now uses
 *	  a separate "namespace" data structure to control visibility, but it is
 *	  needed by ruleutils.c to determine whether RTEs should be shown in
 *	  decompiled queries.
 *
 *	  requiredPerms and checkAsUser specify run-time access permissions
 *	  checks to be performed at query startup.	The user must have *all*
 *	  of the permissions that are OR'd together in requiredPerms (zero
 *	  indicates no permissions checking).  If checkAsUser is not zero,
 *	  then do the permissions checks using the access rights of that user,
 *	  not the current effective user ID.  (This allows rules to act as
 *	  setuid gateways.)  Permissions checks only apply to RELATION RTEs.
 *
 *	  For SELECT/INSERT/UPDATE permissions, if the user doesn't have
 *	  table-wide permissions then it is sufficient to have the permissions
 *	  on all columns identified in selectedCols (for SELECT) and/or
 *	  modifiedCols (for INSERT/UPDATE; we can tell which from the query type).
 *	  selectedCols and modifiedCols are bitmapsets, which cannot have negative
 *	  integer members, so we subtract FirstLowInvalidHeapAttributeNumber from
 *	  column numbers before storing them in these fields.  A whole-row Var
 *	  reference is represented by setting the bit for InvalidAttrNumber.
 *--------------------
 */
typedef enum RTEKind
{
	RTE_RELATION,				/* ordinary relation reference */
	RTE_SUBQUERY,				/* subquery in FROM */
	RTE_JOIN,					/* join */
	RTE_FUNCTION,				/* function in FROM */
	RTE_VALUES,					/* VALUES (<exprlist>), (<exprlist>), ... */
	RTE_CTE						/* common table expr (WITH list element) */
} RTEKind;

typedef struct RangeTblEntry
{
	NodeTag		type;

	RTEKind		rtekind;		/* see above */

	/*
	 * XXX the fields applicable to only some rte kinds should be merged into
	 * a union.  I didn't do this yet because the diffs would impact a lot of
	 * code that is being actively worked on.  FIXME someday.
	 */

#ifdef PGXC
	char		*relname;
	TupleDesc	reltupdesc;
#endif

	/*
	 * Fields valid for a plain relation RTE (else zero):
	 */
	Oid			relid;			/* OID of the relation */
	char		relkind;		/* relation kind (see pg_class.relkind) */

	/*
	 * Fields valid for a subquery RTE (else NULL):
	 */
	Query	   *subquery;		/* the sub-query */

	/*
	 * Fields valid for a join RTE (else NULL/zero):
	 *
	 * joinaliasvars is a list of Vars or COALESCE expressions corresponding
	 * to the columns of the join result.  An alias Var referencing column K
	 * of the join result can be replaced by the K'th element of joinaliasvars
	 * --- but to simplify the task of reverse-listing aliases correctly, we
	 * do not do that until planning time.	In a Query loaded from a stored
	 * rule, it is also possible for joinaliasvars items to be NULL Consts,
	 * denoting columns dropped since the rule was made.
	 */
	JoinType	jointype;		/* type of join */
	List	   *joinaliasvars;	/* list of alias-var expansions */

	/*
	 * Fields valid for a function RTE (else NULL):
	 *
	 * If the function returns RECORD, funccoltypes lists the column types
	 * declared in the RTE's column type specification, funccoltypmods lists
	 * their declared typmods, funccolcollations their collations.	Otherwise,
	 * those fields are NIL.
	 */
	Node	   *funcexpr;		/* expression tree for func call */
	List	   *funccoltypes;	/* OID list of column type OIDs */
	List	   *funccoltypmods; /* integer list of column typmods */
	List	   *funccolcollations;		/* OID list of column collation OIDs */

	/*
	 * Fields valid for a values RTE (else NIL):
	 */
	List	   *values_lists;	/* list of expression lists */
	List	   *values_collations;		/* OID list of column collation OIDs */

	/*
	 * Fields valid for a CTE RTE (else NULL/zero):
	 */
	char	   *ctename;		/* name of the WITH list item */
	Index		ctelevelsup;	/* number of query levels up */
	bool		self_reference; /* is this a recursive self-reference? */
	List	   *ctecoltypes;	/* OID list of column type OIDs */
	List	   *ctecoltypmods;	/* integer list of column typmods */
	List	   *ctecolcollations;		/* OID list of column collation OIDs */

	/*
	 * Fields valid in all RTEs:
	 */
	Alias	   *alias;			/* user-written alias clause, if any */
	Alias	   *eref;			/* expanded reference names */
	bool		inh;			/* inheritance requested? */
	bool		inFromCl;		/* present in FROM clause? */
	AclMode		requiredPerms;	/* bitmask of required access permissions */
	Oid			checkAsUser;	/* if valid, check access as this role */
	Bitmapset  *selectedCols;	/* columns needing SELECT permission */
	Bitmapset  *modifiedCols;	/* columns needing INSERT/UPDATE permission */
} RangeTblEntry;

/*
 * SortGroupClause -
 *		representation of ORDER BY, GROUP BY, PARTITION BY,
 *		DISTINCT, DISTINCT ON items
 *
 * You might think that ORDER BY is only interested in defining ordering,
 * and GROUP/DISTINCT are only interested in defining equality.  However,
 * one way to implement grouping is to sort and then apply a "uniq"-like
 * filter.	So it's also interesting to keep track of possible sort operators
 * for GROUP/DISTINCT, and in particular to try to sort for the grouping
 * in a way that will also yield a requested ORDER BY ordering.  So we need
 * to be able to compare ORDER BY and GROUP/DISTINCT lists, which motivates
 * the decision to give them the same representation.
 *
 * tleSortGroupRef must match ressortgroupref of exactly one entry of the
 *		query's targetlist; that is the expression to be sorted or grouped by.
 * eqop is the OID of the equality operator.
 * sortop is the OID of the ordering operator (a "<" or ">" operator),
 *		or InvalidOid if not available.
 * nulls_first means about what you'd expect.  If sortop is InvalidOid
 *		then nulls_first is meaningless and should be set to false.
 * hashable is TRUE if eqop is hashable (note this condition also depends
 *		on the datatype of the input expression).
 *
 * In an ORDER BY item, all fields must be valid.  (The eqop isn't essential
 * here, but it's cheap to get it along with the sortop, and requiring it
 * to be valid eases comparisons to grouping items.)  Note that this isn't
 * actually enough information to determine an ordering: if the sortop is
 * collation-sensitive, a collation OID is needed too.	We don't store the
 * collation in SortGroupClause because it's not available at the time the
 * parser builds the SortGroupClause; instead, consult the exposed collation
 * of the referenced targetlist expression to find out what it is.
 *
 * In a grouping item, eqop must be valid.	If the eqop is a btree equality
 * operator, then sortop should be set to a compatible ordering operator.
 * We prefer to set eqop/sortop/nulls_first to match any ORDER BY item that
 * the query presents for the same tlist item.	If there is none, we just
 * use the default ordering op for the datatype.
 *
 * If the tlist item's type has a hash opclass but no btree opclass, then
 * we will set eqop to the hash equality operator, sortop to InvalidOid,
 * and nulls_first to false.  A grouping item of this kind can only be
 * implemented by hashing, and of course it'll never match an ORDER BY item.
 *
 * The hashable flag is provided since we generally have the requisite
 * information readily available when the SortGroupClause is constructed,
 * and it's relatively expensive to get it again later.  Note there is no
 * need for a "sortable" flag since OidIsValid(sortop) serves the purpose.
 *
 * A query might have both ORDER BY and DISTINCT (or DISTINCT ON) clauses.
 * In SELECT DISTINCT, the distinctClause list is as long or longer than the
 * sortClause list, while in SELECT DISTINCT ON it's typically shorter.
 * The two lists must match up to the end of the shorter one --- the parser
 * rearranges the distinctClause if necessary to make this true.  (This
 * restriction ensures that only one sort step is needed to both satisfy the
 * ORDER BY and set up for the Unique step.  This is semantically necessary
 * for DISTINCT ON, and presents no real drawback for DISTINCT.)
 */
typedef struct SortGroupClause
{
	NodeTag		type;
	Index		tleSortGroupRef;	/* reference into targetlist */
	Oid			eqop;			/* the equality operator ('=' op) */
	Oid			sortop;			/* the ordering operator ('<' op), or 0 */
	bool		nulls_first;	/* do NULLs come before normal values? */
	bool		hashable;		/* can eqop be implemented by hashing? */
} SortGroupClause;

/*
 * WindowClause -
 *		transformed representation of WINDOW and OVER clauses
 *
 * A parsed Query's windowClause list contains these structs.  "name" is set
 * if the clause originally came from WINDOW, and is NULL if it originally
 * was an OVER clause (but note that we collapse out duplicate OVERs).
 * partitionClause and orderClause are lists of SortGroupClause structs.
 * winref is an ID number referenced by WindowFunc nodes; it must be unique
 * among the members of a Query's windowClause list.
 * When refname isn't null, the partitionClause is always copied from there;
 * the orderClause might or might not be copied (see copiedOrder); the framing
 * options are never copied, per spec.
 */
typedef struct WindowClause
{
	NodeTag		type;
	char	   *name;			/* window name (NULL in an OVER clause) */
	char	   *refname;		/* referenced window name, if any */
	List	   *partitionClause;	/* PARTITION BY list */
	List	   *orderClause;	/* ORDER BY list */
	int			frameOptions;	/* frame_clause options, see WindowDef */
	Node	   *startOffset;	/* expression for starting bound, if any */
	Node	   *endOffset;		/* expression for ending bound, if any */
	Index		winref;			/* ID referenced by window functions */
	bool		copiedOrder;	/* did we copy orderClause from refname? */
} WindowClause;

/*
 * RowMarkClause -
 *	   parser output representation of FOR UPDATE/SHARE clauses
 *
 * Query.rowMarks contains a separate RowMarkClause node for each relation
 * identified as a FOR UPDATE/SHARE target.  If FOR UPDATE/SHARE is applied
 * to a subquery, we generate RowMarkClauses for all normal and subquery rels
 * in the subquery, but they are marked pushedDown = true to distinguish them
 * from clauses that were explicitly written at this query level.  Also,
 * Query.hasForUpdate tells whether there were explicit FOR UPDATE/SHARE
 * clauses in the current query level.
 */
typedef struct RowMarkClause
{
	NodeTag		type;
	Index		rti;			/* range table index of target relation */
	bool		forUpdate;		/* true = FOR UPDATE, false = FOR SHARE */
	bool		noWait;			/* NOWAIT option */
	bool		pushedDown;		/* pushed down from higher query level? */
} RowMarkClause;

/*
 * WithClause -
 *	   representation of WITH clause
 *
 * Note: WithClause does not propagate into the Query representation;
 * but CommonTableExpr does.
 */
typedef struct WithClause
{
	NodeTag		type;
	List	   *ctes;			/* list of CommonTableExprs */
	bool		recursive;		/* true = WITH RECURSIVE */
	int			location;		/* token location, or -1 if unknown */
} WithClause;

/*
 * CommonTableExpr -
 *	   representation of WITH list element
 *
 * We don't currently support the SEARCH or CYCLE clause.
 */
typedef struct CommonTableExpr
{
	NodeTag		type;
	char	   *ctename;		/* query name (never qualified) */
	List	   *aliascolnames;	/* optional list of column names */
	/* SelectStmt/InsertStmt/etc before parse analysis, Query afterwards: */
	Node	   *ctequery;		/* the CTE's subquery */
	int			location;		/* token location, or -1 if unknown */
	/* These fields are set during parse analysis: */
	bool		cterecursive;	/* is this CTE actually recursive? */
	int			cterefcount;	/* number of RTEs referencing this CTE
								 * (excluding internal self-references) */
	List	   *ctecolnames;	/* list of output column names */
	List	   *ctecoltypes;	/* OID list of output column type OIDs */
	List	   *ctecoltypmods;	/* integer list of output column typmods */
	List	   *ctecolcollations;		/* OID list of column collation OIDs */
} CommonTableExpr;

/* Convenience macro to get the output tlist of a CTE's query */
#define GetCTETargetList(cte) \
	(AssertMacro(IsA((cte)->ctequery, Query)), \
	 ((Query *) (cte)->ctequery)->commandType == CMD_SELECT ? \
	 ((Query *) (cte)->ctequery)->targetList : \
	 ((Query *) (cte)->ctequery)->returningList)


/*****************************************************************************
 *		Optimizable Statements
 *****************************************************************************/

/* ----------------------
 *		Insert Statement
 *
 * The source expression is represented by SelectStmt for both the
 * SELECT and VALUES cases.  If selectStmt is NULL, then the query
 * is INSERT ... DEFAULT VALUES.
 * ----------------------
 */
typedef struct InsertStmt
{
	NodeTag		type;
	RangeVar   *relation;		/* relation to insert into */
	List	   *cols;			/* optional: names of the target columns */
	Node	   *selectStmt;		/* the source SELECT/VALUES, or NULL */
	List	   *returningList;	/* list of expressions to return */
	WithClause *withClause;		/* WITH clause */
} InsertStmt;

/* ----------------------
 *		Delete Statement
 * ----------------------
 */
typedef struct DeleteStmt
{
	NodeTag		type;
	RangeVar   *relation;		/* relation to delete from */
	List	   *usingClause;	/* optional using clause for more tables */
	Node	   *whereClause;	/* qualifications */
	List	   *returningList;	/* list of expressions to return */
	WithClause *withClause;		/* WITH clause */
} DeleteStmt;

/* ----------------------
 *		Update Statement
 * ----------------------
 */
typedef struct UpdateStmt
{
	NodeTag		type;
	RangeVar   *relation;		/* relation to update */
	List	   *targetList;		/* the target list (of ResTarget) */
	Node	   *whereClause;	/* qualifications */
	List	   *fromClause;		/* optional from clause for more tables */
	List	   *returningList;	/* list of expressions to return */
	WithClause *withClause;		/* WITH clause */
} UpdateStmt;

/* ----------------------
 *		Select Statement
 *
 * A "simple" SELECT is represented in the output of gram.y by a single
 * SelectStmt node; so is a VALUES construct.  A query containing set
 * operators (UNION, INTERSECT, EXCEPT) is represented by a tree of SelectStmt
 * nodes, in which the leaf nodes are component SELECTs and the internal nodes
 * represent UNION, INTERSECT, or EXCEPT operators.  Using the same node
 * type for both leaf and internal nodes allows gram.y to stick ORDER BY,
 * LIMIT, etc, clause values into a SELECT statement without worrying
 * whether it is a simple or compound SELECT.
 * ----------------------
 */
typedef enum SetOperation
{
	SETOP_NONE = 0,
	SETOP_UNION,
	SETOP_INTERSECT,
	SETOP_EXCEPT
} SetOperation;

typedef struct SelectStmt
{
	NodeTag		type;

	/*
	 * These fields are used only in "leaf" SelectStmts.
	 */
	List	   *distinctClause; /* NULL, list of DISTINCT ON exprs, or
								 * lcons(NIL,NIL) for all (SELECT DISTINCT) */
	IntoClause *intoClause;		/* target for SELECT INTO / CREATE TABLE AS */
	List	   *targetList;		/* the target list (of ResTarget) */
	List	   *fromClause;		/* the FROM clause */
	Node	   *whereClause;	/* WHERE qualification */
	List	   *groupClause;	/* GROUP BY clauses */
	Node	   *havingClause;	/* HAVING conditional-expression */
	List	   *windowClause;	/* WINDOW window_name AS (...), ... */
	WithClause *withClause;		/* WITH clause */

	/*
	 * In a "leaf" node representing a VALUES list, the above fields are all
	 * null, and instead this field is set.  Note that the elements of the
	 * sublists are just expressions, without ResTarget decoration. Also note
	 * that a list element can be DEFAULT (represented as a SetToDefault
	 * node), regardless of the context of the VALUES list. It's up to parse
	 * analysis to reject that where not valid.
	 */
	List	   *valuesLists;	/* untransformed list of expression lists */

	/*
	 * These fields are used in both "leaf" SelectStmts and upper-level
	 * SelectStmts.
	 */
	List	   *sortClause;		/* sort clause (a list of SortBy's) */
	Node	   *limitOffset;	/* # of result tuples to skip */
	Node	   *limitCount;		/* # of result tuples to return */
	List	   *lockingClause;	/* FOR UPDATE (list of LockingClause's) */

	/*
	 * These fields are used only in upper-level SelectStmts.
	 */
	SetOperation op;			/* type of set op */
	bool		all;			/* ALL specified? */
	struct SelectStmt *larg;	/* left child */
	struct SelectStmt *rarg;	/* right child */
	/* Eventually add fields for CORRESPONDING spec here */
} SelectStmt;


/* ----------------------
 *		Set Operation node for post-analysis query trees
 *
 * After parse analysis, a SELECT with set operations is represented by a
 * top-level Query node containing the leaf SELECTs as subqueries in its
 * range table.  Its setOperations field shows the tree of set operations,
 * with leaf SelectStmt nodes replaced by RangeTblRef nodes, and internal
 * nodes replaced by SetOperationStmt nodes.  Information about the output
 * column types is added, too.	(Note that the child nodes do not necessarily
 * produce these types directly, but we've checked that their output types
 * can be coerced to the output column type.)  Also, if it's not UNION ALL,
 * information about the types' sort/group semantics is provided in the form
 * of a SortGroupClause list (same representation as, eg, DISTINCT).
 * The resolved common column collations are provided too; but note that if
 * it's not UNION ALL, it's okay for a column to not have a common collation,
 * so a member of the colCollations list could be InvalidOid even though the
 * column has a collatable type.
 * ----------------------
 */
typedef struct SetOperationStmt
{
	NodeTag		type;
	SetOperation op;			/* type of set op */
	bool		all;			/* ALL specified? */
	Node	   *larg;			/* left child */
	Node	   *rarg;			/* right child */
	/* Eventually add fields for CORRESPONDING spec here */

	/* Fields derived during parse analysis: */
	List	   *colTypes;		/* OID list of output column type OIDs */
	List	   *colTypmods;		/* integer list of output column typmods */
	List	   *colCollations;	/* OID list of output column collation OIDs */
	List	   *groupClauses;	/* a list of SortGroupClause's */
	/* groupClauses is NIL if UNION ALL, but must be set otherwise */
} SetOperationStmt;


/*****************************************************************************
 *		Other Statements (no optimizations required)
 *
 *		These are not touched by parser/analyze.c except to put them into
 *		the utilityStmt field of a Query.  This is eventually passed to
 *		ProcessUtility (by-passing rewriting and planning).  Some of the
 *		statements do need attention from parse analysis, and this is
 *		done by routines in parser/parse_utilcmd.c after ProcessUtility
 *		receives the command for execution.
 *****************************************************************************/

/*
 * When a command can act on several kinds of objects with only one
 * parse structure required, use these constants to designate the
 * object type.  Note that commands typically don't support all the types.
 */

typedef enum ObjectType
{
	OBJECT_AGGREGATE,
	OBJECT_ATTRIBUTE,			/* type's attribute, when distinct from column */
	OBJECT_CAST,
	OBJECT_COLUMN,
	OBJECT_CONSTRAINT,
	OBJECT_COLLATION,
	OBJECT_CONVERSION,
	OBJECT_DATABASE,
	OBJECT_DOMAIN,
	OBJECT_EXTENSION,
	OBJECT_FDW,
	OBJECT_FOREIGN_SERVER,
	OBJECT_FOREIGN_TABLE,
	OBJECT_FUNCTION,
	OBJECT_INDEX,
	OBJECT_LANGUAGE,
	OBJECT_LARGEOBJECT,
	OBJECT_OPCLASS,
	OBJECT_OPERATOR,
	OBJECT_OPFAMILY,
	OBJECT_ROLE,
	OBJECT_RULE,
	OBJECT_SCHEMA,
	OBJECT_SEQUENCE,
	OBJECT_TABLE,
	OBJECT_TABLESPACE,
	OBJECT_TRIGGER,
	OBJECT_TSCONFIGURATION,
	OBJECT_TSDICTIONARY,
	OBJECT_TSPARSER,
	OBJECT_TSTEMPLATE,
	OBJECT_TYPE,
	OBJECT_VIEW
} ObjectType;

/* ----------------------
 *		Create Schema Statement
 *
 * NOTE: the schemaElts list contains raw parsetrees for component statements
 * of the schema, such as CREATE TABLE, GRANT, etc.  These are analyzed and
 * executed after the schema itself is created.
 * ----------------------
 */
typedef struct CreateSchemaStmt
{
	NodeTag		type;
	char	   *schemaname;		/* the name of the schema to create */
	char	   *authid;			/* the owner of the created schema */
	List	   *schemaElts;		/* schema components (list of parsenodes) */
} CreateSchemaStmt;

typedef enum DropBehavior
{
	DROP_RESTRICT,				/* drop fails if any dependent objects */
	DROP_CASCADE				/* remove dependent objects too */
} DropBehavior;

/* ----------------------
 *	Alter Table
 * ----------------------
 */
typedef struct AlterTableStmt
{
	NodeTag		type;
	RangeVar   *relation;		/* table to work on */
	List	   *cmds;			/* list of subcommands */
	ObjectType	relkind;		/* type of object */
} AlterTableStmt;

typedef enum AlterTableType
{
	AT_AddColumn,				/* add column */
	AT_AddColumnRecurse,		/* internal to commands/tablecmds.c */
	AT_AddColumnToView,			/* implicitly via CREATE OR REPLACE VIEW */
	AT_ColumnDefault,			/* alter column default */
	AT_DropNotNull,				/* alter column drop not null */
	AT_SetNotNull,				/* alter column set not null */
	AT_SetStatistics,			/* alter column set statistics */
	AT_SetOptions,				/* alter column set ( options ) */
	AT_ResetOptions,			/* alter column reset ( options ) */
	AT_SetStorage,				/* alter column set storage */
	AT_DropColumn,				/* drop column */
	AT_DropColumnRecurse,		/* internal to commands/tablecmds.c */
	AT_AddIndex,				/* add index */
	AT_ReAddIndex,				/* internal to commands/tablecmds.c */
	AT_AddConstraint,			/* add constraint */
	AT_AddConstraintRecurse,	/* internal to commands/tablecmds.c */
	AT_ValidateConstraint,		/* validate constraint */
	AT_ProcessedConstraint,		/* pre-processed add constraint (local in
								 * parser/parse_utilcmd.c) */
	AT_AddIndexConstraint,		/* add constraint using existing index */
	AT_DropConstraint,			/* drop constraint */
	AT_DropConstraintRecurse,	/* internal to commands/tablecmds.c */
	AT_AlterColumnType,			/* alter column type */
	AT_ChangeOwner,				/* change owner */
	AT_ClusterOn,				/* CLUSTER ON */
	AT_DropCluster,				/* SET WITHOUT CLUSTER */
	AT_AddOids,					/* SET WITH OIDS */
	AT_AddOidsRecurse,			/* internal to commands/tablecmds.c */
	AT_DropOids,				/* SET WITHOUT OIDS */
	AT_SetTableSpace,			/* SET TABLESPACE */
	AT_SetRelOptions,			/* SET (...) -- AM specific parameters */
	AT_ResetRelOptions,			/* RESET (...) -- AM specific parameters */
	AT_EnableTrig,				/* ENABLE TRIGGER name */
	AT_EnableAlwaysTrig,		/* ENABLE ALWAYS TRIGGER name */
	AT_EnableReplicaTrig,		/* ENABLE REPLICA TRIGGER name */
	AT_DisableTrig,				/* DISABLE TRIGGER name */
	AT_EnableTrigAll,			/* ENABLE TRIGGER ALL */
	AT_DisableTrigAll,			/* DISABLE TRIGGER ALL */
	AT_EnableTrigUser,			/* ENABLE TRIGGER USER */
	AT_DisableTrigUser,			/* DISABLE TRIGGER USER */
	AT_EnableRule,				/* ENABLE RULE name */
	AT_EnableAlwaysRule,		/* ENABLE ALWAYS RULE name */
	AT_EnableReplicaRule,		/* ENABLE REPLICA RULE name */
	AT_DisableRule,				/* DISABLE RULE name */
	AT_AddInherit,				/* INHERIT parent */
	AT_DropInherit,				/* NO INHERIT parent */
	AT_AddOf,					/* OF <type_name> */
	AT_DropOf,					/* NOT OF */
	AT_GenericOptions,			/* OPTIONS (...) */
} AlterTableType;

typedef struct AlterTableCmd	/* one subcommand of an ALTER TABLE */
{
	NodeTag		type;
	AlterTableType subtype;		/* Type of table alteration to apply */
	char	   *name;			/* column, constraint, or trigger to act on,
								 * or new owner or tablespace */
	Node	   *def;			/* definition of new column, index,
								 * constraint, or parent table */
	DropBehavior behavior;		/* RESTRICT or CASCADE for DROP cases */
	bool		missing_ok;		/* skip error if missing? */
	bool		validated;
} AlterTableCmd;


/* ----------------------
 *	Alter Domain
 *
 * The fields are used in different ways by the different variants of
 * this command.
 * ----------------------
 */
typedef struct AlterDomainStmt
{
	NodeTag		type;
	char		subtype;		/*------------
								 *	T = alter column default
								 *	N = alter column drop not null
								 *	O = alter column set not null
								 *	C = add constraint
								 *	X = drop constraint
								 *------------
								 */
	List	   *typeName;		/* domain to work on */
	char	   *name;			/* column or constraint name to act on */
	Node	   *def;			/* definition of default or constraint */
	DropBehavior behavior;		/* RESTRICT or CASCADE for DROP cases */
} AlterDomainStmt;


/* ----------------------
 *		Grant|Revoke Statement
 * ----------------------
 */
typedef enum GrantTargetType
{
	ACL_TARGET_OBJECT,			/* grant on specific named object(s) */
	ACL_TARGET_ALL_IN_SCHEMA,	/* grant on all objects in given schema(s) */
	ACL_TARGET_DEFAULTS			/* ALTER DEFAULT PRIVILEGES */
} GrantTargetType;

typedef enum GrantObjectType
{
	ACL_OBJECT_COLUMN,			/* column */
	ACL_OBJECT_RELATION,		/* table, view */
	ACL_OBJECT_SEQUENCE,		/* sequence */
	ACL_OBJECT_DATABASE,		/* database */
	ACL_OBJECT_FDW,				/* foreign-data wrapper */
	ACL_OBJECT_FOREIGN_SERVER,	/* foreign server */
	ACL_OBJECT_FUNCTION,		/* function */
	ACL_OBJECT_LANGUAGE,		/* procedural language */
	ACL_OBJECT_LARGEOBJECT,		/* largeobject */
	ACL_OBJECT_NAMESPACE,		/* namespace */
	ACL_OBJECT_TABLESPACE		/* tablespace */
} GrantObjectType;

typedef struct GrantStmt
{
	NodeTag		type;
	bool		is_grant;		/* true = GRANT, false = REVOKE */
	GrantTargetType targtype;	/* type of the grant target */
	GrantObjectType objtype;	/* kind of object being operated on */
	List	   *objects;		/* list of RangeVar nodes, FuncWithArgs nodes,
								 * or plain names (as Value strings) */
	List	   *privileges;		/* list of AccessPriv nodes */
	/* privileges == NIL denotes ALL PRIVILEGES */
	List	   *grantees;		/* list of PrivGrantee nodes */
	bool		grant_option;	/* grant or revoke grant option */
	DropBehavior behavior;		/* drop behavior (for REVOKE) */
} GrantStmt;

typedef struct PrivGrantee
{
	NodeTag		type;
	char	   *rolname;		/* if NULL then PUBLIC */
} PrivGrantee;

/*
 * Note: FuncWithArgs carries only the types of the input parameters of the
 * function.  So it is sufficient to identify an existing function, but it
 * is not enough info to define a function nor to call it.
 */
typedef struct FuncWithArgs
{
	NodeTag		type;
	List	   *funcname;		/* qualified name of function */
	List	   *funcargs;		/* list of Typename nodes */
} FuncWithArgs;

/*
 * An access privilege, with optional list of column names
 * priv_name == NULL denotes ALL PRIVILEGES (only used with a column list)
 * cols == NIL denotes "all columns"
 * Note that simple "ALL PRIVILEGES" is represented as a NIL list, not
 * an AccessPriv with both fields null.
 */
typedef struct AccessPriv
{
	NodeTag		type;
	char	   *priv_name;		/* string name of privilege */
	List	   *cols;			/* list of Value strings */
} AccessPriv;

/* ----------------------
 *		Grant/Revoke Role Statement
 *
 * Note: because of the parsing ambiguity with the GRANT <privileges>
 * statement, granted_roles is a list of AccessPriv; the execution code
 * should complain if any column lists appear.	grantee_roles is a list
 * of role names, as Value strings.
 * ----------------------
 */
typedef struct GrantRoleStmt
{
	NodeTag		type;
	List	   *granted_roles;	/* list of roles to be granted/revoked */
	List	   *grantee_roles;	/* list of member roles to add/delete */
	bool		is_grant;		/* true = GRANT, false = REVOKE */
	bool		admin_opt;		/* with admin option */
	char	   *grantor;		/* set grantor to other than current role */
	DropBehavior behavior;		/* drop behavior (for REVOKE) */
} GrantRoleStmt;

/* ----------------------
 *	Alter Default Privileges Statement
 * ----------------------
 */
typedef struct AlterDefaultPrivilegesStmt
{
	NodeTag		type;
	List	   *options;		/* list of DefElem */
	GrantStmt  *action;			/* GRANT/REVOKE action (with objects=NIL) */
} AlterDefaultPrivilegesStmt;

/* ----------------------
 *		Copy Statement
 *
 * We support "COPY relation FROM file", "COPY relation TO file", and
 * "COPY (query) TO file".	In any given CopyStmt, exactly one of "relation"
 * and "query" must be non-NULL.
 * ----------------------
 */
typedef struct CopyStmt
{
	NodeTag		type;
	RangeVar   *relation;		/* the relation to copy */
	Node	   *query;			/* the SELECT query to copy */
	List	   *attlist;		/* List of column names (as Strings), or NIL
								 * for all columns */
	bool		is_from;		/* TO or FROM */
	char	   *filename;		/* filename, or NULL for STDIN/STDOUT */
	List	   *options;		/* List of DefElem nodes */
} CopyStmt;

/* ----------------------
 * SET Statement (includes RESET)
 *
 * "SET var TO DEFAULT" and "RESET var" are semantically equivalent, but we
 * preserve the distinction in VariableSetKind for CreateCommandTag().
 * ----------------------
 */
typedef enum
{
	VAR_SET_VALUE,				/* SET var = value */
	VAR_SET_DEFAULT,			/* SET var TO DEFAULT */
	VAR_SET_CURRENT,			/* SET var FROM CURRENT */
	VAR_SET_MULTI,				/* special case for SET TRANSACTION ... */
	VAR_RESET,					/* RESET var */
	VAR_RESET_ALL				/* RESET ALL */
} VariableSetKind;

typedef struct VariableSetStmt
{
	NodeTag		type;
	VariableSetKind kind;
	char	   *name;			/* variable to be set */
	List	   *args;			/* List of A_Const nodes */
	bool		is_local;		/* SET LOCAL? */
} VariableSetStmt;

/* ----------------------
 * Show Statement
 * ----------------------
 */
typedef struct VariableShowStmt
{
	NodeTag		type;
	char	   *name;
} VariableShowStmt;

/* ----------------------
 *		Create Table Statement
 *
 * NOTE: in the raw gram.y output, ColumnDef and Constraint nodes are
 * intermixed in tableElts, and constraints is NIL.  After parse analysis,
 * tableElts contains just ColumnDefs, and constraints contains just
 * Constraint nodes (in fact, only CONSTR_CHECK nodes, in the present
 * implementation).
 * ----------------------
 */

typedef struct CreateStmt
{
	NodeTag		type;
	RangeVar   *relation;		/* relation to create */
	List	   *tableElts;		/* column definitions (list of ColumnDef) */
	List	   *inhRelations;	/* relations to inherit from (list of
								 * inhRelation) */
	TypeName   *ofTypename;		/* OF typename */
	List	   *constraints;	/* constraints (list of Constraint nodes) */
	List	   *options;		/* options from WITH clause */
	OnCommitAction oncommit;	/* what do we do at COMMIT? */
	char	   *tablespacename; /* table space to use, or NULL */
<<<<<<< HEAD
#ifdef PGXC
	DistributeBy *distributeby; 	/* distribution to use, or NULL */
#endif
=======
	bool		if_not_exists;	/* just do nothing if it already exists? */
>>>>>>> a4bebdd9
} CreateStmt;

/* ----------
 * Definitions for constraints in CreateStmt
 *
 * Note that column defaults are treated as a type of constraint,
 * even though that's a bit odd semantically.
 *
 * For constraints that use expressions (CONSTR_CHECK, CONSTR_DEFAULT)
 * we may have the expression in either "raw" form (an untransformed
 * parse tree) or "cooked" form (the nodeToString representation of
 * an executable expression tree), depending on how this Constraint
 * node was created (by parsing, or by inheritance from an existing
 * relation).  We should never have both in the same node!
 *
 * FKCONSTR_ACTION_xxx values are stored into pg_constraint.confupdtype
 * and pg_constraint.confdeltype columns; FKCONSTR_MATCH_xxx values are
 * stored into pg_constraint.confmatchtype.  Changing the code values may
 * require an initdb!
 *
 * If skip_validation is true then we skip checking that the existing rows
 * in the table satisfy the constraint, and just install the catalog entries
 * for the constraint.	This is currently used only during CREATE TABLE
 * (when we know the table must be empty).
 *
 * Constraint attributes (DEFERRABLE etc) are initially represented as
 * separate Constraint nodes for simplicity of parsing.  parse_utilcmd.c makes
 * a pass through the constraints list to insert the info into the appropriate
 * Constraint node.
 * ----------
 */

typedef enum ConstrType			/* types of constraints */
{
	CONSTR_NULL,				/* not SQL92, but a lot of people expect it */
	CONSTR_NOTNULL,
	CONSTR_DEFAULT,
	CONSTR_CHECK,
	CONSTR_PRIMARY,
	CONSTR_UNIQUE,
	CONSTR_EXCLUSION,
	CONSTR_FOREIGN,
	CONSTR_ATTR_DEFERRABLE,		/* attributes for previous constraint node */
	CONSTR_ATTR_NOT_DEFERRABLE,
	CONSTR_ATTR_DEFERRED,
	CONSTR_ATTR_IMMEDIATE
} ConstrType;

/* Foreign key action codes */
#define FKCONSTR_ACTION_NOACTION	'a'
#define FKCONSTR_ACTION_RESTRICT	'r'
#define FKCONSTR_ACTION_CASCADE		'c'
#define FKCONSTR_ACTION_SETNULL		'n'
#define FKCONSTR_ACTION_SETDEFAULT	'd'

/* Foreign key matchtype codes */
#define FKCONSTR_MATCH_FULL			'f'
#define FKCONSTR_MATCH_PARTIAL		'p'
#define FKCONSTR_MATCH_UNSPECIFIED	'u'

typedef struct Constraint
{
	NodeTag		type;
	ConstrType	contype;		/* see above */

	/* Fields used for most/all constraint types: */
	char	   *conname;		/* Constraint name, or NULL if unnamed */
	bool		deferrable;		/* DEFERRABLE? */
	bool		initdeferred;	/* INITIALLY DEFERRED? */
	int			location;		/* token location, or -1 if unknown */

	/* Fields used for constraints with expressions (CHECK and DEFAULT): */
	Node	   *raw_expr;		/* expr, as untransformed parse tree */
	char	   *cooked_expr;	/* expr, as nodeToString representation */

	/* Fields used for unique constraints (UNIQUE and PRIMARY KEY): */
	List	   *keys;			/* String nodes naming referenced column(s) */

	/* Fields used for EXCLUSION constraints: */
	List	   *exclusions;		/* list of (IndexElem, operator name) pairs */

	/* Fields used for index constraints (UNIQUE, PRIMARY KEY, EXCLUSION): */
	List	   *options;		/* options from WITH clause */
	char	   *indexname;		/* existing index to use; otherwise NULL */
	char	   *indexspace;		/* index tablespace; NULL for default */
	/* These could be, but currently are not, used for UNIQUE/PKEY: */
	char	   *access_method;	/* index access method; NULL for default */
	Node	   *where_clause;	/* partial index predicate */

	/* Fields used for FOREIGN KEY constraints: */
	RangeVar   *pktable;		/* Primary key table */
	List	   *fk_attrs;		/* Attributes of foreign key */
	List	   *pk_attrs;		/* Corresponding attrs in PK table */
	char		fk_matchtype;	/* FULL, PARTIAL, UNSPECIFIED */
	char		fk_upd_action;	/* ON UPDATE action */
	char		fk_del_action;	/* ON DELETE action */
	bool		skip_validation;	/* skip validation of existing rows? */
	bool		initially_valid;	/* start the new constraint as valid */
} Constraint;

/* ----------------------
 *		Create/Drop Table Space Statements
 * ----------------------
 */

typedef struct CreateTableSpaceStmt
{
	NodeTag		type;
	char	   *tablespacename;
	char	   *owner;
	char	   *location;
} CreateTableSpaceStmt;

typedef struct DropTableSpaceStmt
{
	NodeTag		type;
	char	   *tablespacename;
	bool		missing_ok;		/* skip error if missing? */
} DropTableSpaceStmt;

typedef struct AlterTableSpaceOptionsStmt
{
	NodeTag		type;
	char	   *tablespacename;
	List	   *options;
	bool		isReset;
} AlterTableSpaceOptionsStmt;

/* ----------------------
 *		Create/Alter Extension Statements
 * ----------------------
 */

typedef struct CreateExtensionStmt
{
	NodeTag		type;
	char	   *extname;
	bool		if_not_exists;	/* just do nothing if it already exists? */
	List	   *options;		/* List of DefElem nodes */
} CreateExtensionStmt;

/* Only used for ALTER EXTENSION UPDATE; later might need an action field */
typedef struct AlterExtensionStmt
{
	NodeTag		type;
	char	   *extname;
	List	   *options;		/* List of DefElem nodes */
} AlterExtensionStmt;

typedef struct AlterExtensionContentsStmt
{
	NodeTag		type;
	char	   *extname;		/* Extension's name */
	int			action;			/* +1 = add object, -1 = drop object */
	ObjectType	objtype;		/* Object's type */
	List	   *objname;		/* Qualified name of the object */
	List	   *objargs;		/* Arguments if needed (eg, for functions) */
} AlterExtensionContentsStmt;

/* ----------------------
 *		Create/Drop FOREIGN DATA WRAPPER Statements
 * ----------------------
 */

typedef struct CreateFdwStmt
{
	NodeTag		type;
	char	   *fdwname;		/* foreign-data wrapper name */
	List	   *func_options;	/* HANDLER/VALIDATOR options */
	List	   *options;		/* generic options to FDW */
} CreateFdwStmt;

typedef struct AlterFdwStmt
{
	NodeTag		type;
	char	   *fdwname;		/* foreign-data wrapper name */
	List	   *func_options;	/* HANDLER/VALIDATOR options */
	List	   *options;		/* generic options to FDW */
} AlterFdwStmt;

typedef struct DropFdwStmt
{
	NodeTag		type;
	char	   *fdwname;		/* foreign-data wrapper name */
	bool		missing_ok;		/* don't complain if missing */
	DropBehavior behavior;		/* drop behavior - cascade/restrict */
} DropFdwStmt;

/* ----------------------
 *		Create/Drop FOREIGN SERVER Statements
 * ----------------------
 */

typedef struct CreateForeignServerStmt
{
	NodeTag		type;
	char	   *servername;		/* server name */
	char	   *servertype;		/* optional server type */
	char	   *version;		/* optional server version */
	char	   *fdwname;		/* FDW name */
	List	   *options;		/* generic options to server */
} CreateForeignServerStmt;

typedef struct AlterForeignServerStmt
{
	NodeTag		type;
	char	   *servername;		/* server name */
	char	   *version;		/* optional server version */
	List	   *options;		/* generic options to server */
	bool		has_version;	/* version specified */
} AlterForeignServerStmt;

typedef struct DropForeignServerStmt
{
	NodeTag		type;
	char	   *servername;		/* server name */
	bool		missing_ok;		/* ignore missing servers */
	DropBehavior behavior;		/* drop behavior - cascade/restrict */
} DropForeignServerStmt;

/* ----------------------
 *		Create FOREIGN TABLE Statements
 * ----------------------
 */

typedef struct CreateForeignTableStmt
{
	CreateStmt	base;
	char	   *servername;
	List	   *options;
} CreateForeignTableStmt;

/* ----------------------
 *		Create/Drop USER MAPPING Statements
 * ----------------------
 */

typedef struct CreateUserMappingStmt
{
	NodeTag		type;
	char	   *username;		/* username or PUBLIC/CURRENT_USER */
	char	   *servername;		/* server name */
	List	   *options;		/* generic options to server */
} CreateUserMappingStmt;

typedef struct AlterUserMappingStmt
{
	NodeTag		type;
	char	   *username;		/* username or PUBLIC/CURRENT_USER */
	char	   *servername;		/* server name */
	List	   *options;		/* generic options to server */
} AlterUserMappingStmt;

typedef struct DropUserMappingStmt
{
	NodeTag		type;
	char	   *username;		/* username or PUBLIC/CURRENT_USER */
	char	   *servername;		/* server name */
	bool		missing_ok;		/* ignore missing mappings */
} DropUserMappingStmt;

/* ----------------------
 *		Create TRIGGER Statement
 * ----------------------
 */
typedef struct CreateTrigStmt
{
	NodeTag		type;
	char	   *trigname;		/* TRIGGER's name */
	RangeVar   *relation;		/* relation trigger is on */
	List	   *funcname;		/* qual. name of function to call */
	List	   *args;			/* list of (T_String) Values or NIL */
	bool		row;			/* ROW/STATEMENT */
	/* timing uses the TRIGGER_TYPE bits defined in catalog/pg_trigger.h */
	int16		timing;			/* BEFORE, AFTER, or INSTEAD */
	/* events uses the TRIGGER_TYPE bits defined in catalog/pg_trigger.h */
	int16		events;			/* "OR" of INSERT/UPDATE/DELETE/TRUNCATE */
	List	   *columns;		/* column names, or NIL for all columns */
	Node	   *whenClause;		/* qual expression, or NULL if none */
	bool		isconstraint;	/* This is a constraint trigger */
	/* The remaining fields are only used for constraint triggers */
	bool		deferrable;		/* [NOT] DEFERRABLE */
	bool		initdeferred;	/* INITIALLY {DEFERRED|IMMEDIATE} */
	RangeVar   *constrrel;		/* opposite relation, if RI trigger */
} CreateTrigStmt;

/* ----------------------
 *		Create/Drop PROCEDURAL LANGUAGE Statements
 * ----------------------
 */
typedef struct CreatePLangStmt
{
	NodeTag		type;
	bool		replace;		/* T => replace if already exists */
	char	   *plname;			/* PL name */
	List	   *plhandler;		/* PL call handler function (qual. name) */
	List	   *plinline;		/* optional inline function (qual. name) */
	List	   *plvalidator;	/* optional validator function (qual. name) */
	bool		pltrusted;		/* PL is trusted */
} CreatePLangStmt;

typedef struct DropPLangStmt
{
	NodeTag		type;
	char	   *plname;			/* PL name */
	DropBehavior behavior;		/* RESTRICT or CASCADE behavior */
	bool		missing_ok;		/* skip error if missing? */
} DropPLangStmt;

/* ----------------------
 *	Create/Alter/Drop Role Statements
 *
 * Note: these node types are also used for the backwards-compatible
 * Create/Alter/Drop User/Group statements.  In the ALTER and DROP cases
 * there's really no need to distinguish what the original spelling was,
 * but for CREATE we mark the type because the defaults vary.
 * ----------------------
 */
typedef enum RoleStmtType
{
	ROLESTMT_ROLE,
	ROLESTMT_USER,
	ROLESTMT_GROUP
} RoleStmtType;

typedef struct CreateRoleStmt
{
	NodeTag		type;
	RoleStmtType stmt_type;		/* ROLE/USER/GROUP */
	char	   *role;			/* role name */
	List	   *options;		/* List of DefElem nodes */
} CreateRoleStmt;

typedef struct AlterRoleStmt
{
	NodeTag		type;
	char	   *role;			/* role name */
	List	   *options;		/* List of DefElem nodes */
	int			action;			/* +1 = add members, -1 = drop members */
} AlterRoleStmt;

typedef struct AlterRoleSetStmt
{
	NodeTag		type;
	char	   *role;			/* role name */
	char	   *database;		/* database name, or NULL */
	VariableSetStmt *setstmt;	/* SET or RESET subcommand */
} AlterRoleSetStmt;

typedef struct DropRoleStmt
{
	NodeTag		type;
	List	   *roles;			/* List of roles to remove */
	bool		missing_ok;		/* skip error if a role is missing? */
} DropRoleStmt;

/* ----------------------
 *		{Create|Alter} SEQUENCE Statement
 * ----------------------
 */

typedef struct CreateSeqStmt
{
	NodeTag		type;
	RangeVar   *sequence;		/* the sequence to create */
	List	   *options;
	Oid			ownerId;		/* ID of owner, or InvalidOid for default */
} CreateSeqStmt;

typedef struct AlterSeqStmt
{
	NodeTag		type;
	RangeVar   *sequence;		/* the sequence to alter */
	List	   *options;
} AlterSeqStmt;

/* ----------------------
 *		Create {Aggregate|Operator|Type} Statement
 * ----------------------
 */
typedef struct DefineStmt
{
	NodeTag		type;
	ObjectType	kind;			/* aggregate, operator, type */
	bool		oldstyle;		/* hack to signal old CREATE AGG syntax */
	List	   *defnames;		/* qualified name (list of Value strings) */
	List	   *args;			/* a list of TypeName (if needed) */
	List	   *definition;		/* a list of DefElem */
} DefineStmt;

/* ----------------------
 *		Create Domain Statement
 * ----------------------
 */
typedef struct CreateDomainStmt
{
	NodeTag		type;
	List	   *domainname;		/* qualified name (list of Value strings) */
	TypeName   *typeName;		/* the base type */
	CollateClause *collClause;	/* untransformed COLLATE spec, if any */
	List	   *constraints;	/* constraints (list of Constraint nodes) */
} CreateDomainStmt;

/* ----------------------
 *		Create Operator Class Statement
 * ----------------------
 */
typedef struct CreateOpClassStmt
{
	NodeTag		type;
	List	   *opclassname;	/* qualified name (list of Value strings) */
	List	   *opfamilyname;	/* qualified name (ditto); NIL if omitted */
	char	   *amname;			/* name of index AM opclass is for */
	TypeName   *datatype;		/* datatype of indexed column */
	List	   *items;			/* List of CreateOpClassItem nodes */
	bool		isDefault;		/* Should be marked as default for type? */
} CreateOpClassStmt;

#define OPCLASS_ITEM_OPERATOR		1
#define OPCLASS_ITEM_FUNCTION		2
#define OPCLASS_ITEM_STORAGETYPE	3

typedef struct CreateOpClassItem
{
	NodeTag		type;
	int			itemtype;		/* see codes above */
	/* fields used for an operator or function item: */
	List	   *name;			/* operator or function name */
	List	   *args;			/* argument types */
	int			number;			/* strategy num or support proc num */
	List	   *order_family;	/* only used for ordering operators */
	List	   *class_args;		/* only used for functions */
	/* fields used for a storagetype item: */
	TypeName   *storedtype;		/* datatype stored in index */
} CreateOpClassItem;

/* ----------------------
 *		Create Operator Family Statement
 * ----------------------
 */
typedef struct CreateOpFamilyStmt
{
	NodeTag		type;
	List	   *opfamilyname;	/* qualified name (list of Value strings) */
	char	   *amname;			/* name of index AM opfamily is for */
} CreateOpFamilyStmt;

/* ----------------------
 *		Alter Operator Family Statement
 * ----------------------
 */
typedef struct AlterOpFamilyStmt
{
	NodeTag		type;
	List	   *opfamilyname;	/* qualified name (list of Value strings) */
	char	   *amname;			/* name of index AM opfamily is for */
	bool		isDrop;			/* ADD or DROP the items? */
	List	   *items;			/* List of CreateOpClassItem nodes */
} AlterOpFamilyStmt;

/* ----------------------
 *		Drop Table|Sequence|View|Index|Type|Domain|Conversion|Schema Statement
 * ----------------------
 */

typedef struct DropStmt
{
	NodeTag		type;
	List	   *objects;		/* list of sublists of names (as Values) */
	ObjectType	removeType;		/* object type */
	DropBehavior behavior;		/* RESTRICT or CASCADE behavior */
	bool		missing_ok;		/* skip error if object is missing? */
} DropStmt;

/* ----------------------
 *		Drop Rule|Trigger Statement
 *
 * In general this may be used for dropping any property of a relation;
 * for example, someday soon we may have DROP ATTRIBUTE.
 * ----------------------
 */

typedef struct DropPropertyStmt
{
	NodeTag		type;
	RangeVar   *relation;		/* owning relation */
	char	   *property;		/* name of rule, trigger, etc */
	ObjectType	removeType;		/* OBJECT_RULE or OBJECT_TRIGGER */
	DropBehavior behavior;		/* RESTRICT or CASCADE behavior */
	bool		missing_ok;		/* skip error if missing? */
} DropPropertyStmt;

/* ----------------------
 *				Truncate Table Statement
 * ----------------------
 */
typedef struct TruncateStmt
{
	NodeTag		type;
	List	   *relations;		/* relations (RangeVars) to be truncated */
	bool		restart_seqs;	/* restart owned sequences? */
	DropBehavior behavior;		/* RESTRICT or CASCADE behavior */
} TruncateStmt;

/* ----------------------
 *				Comment On Statement
 * ----------------------
 */
typedef struct CommentStmt
{
	NodeTag		type;
	ObjectType	objtype;		/* Object's type */
	List	   *objname;		/* Qualified name of the object */
	List	   *objargs;		/* Arguments if needed (eg, for functions) */
	char	   *comment;		/* Comment to insert, or NULL to remove */
} CommentStmt;

/* ----------------------
 *				SECURITY LABEL Statement
 * ----------------------
 */
typedef struct SecLabelStmt
{
	NodeTag		type;
	ObjectType	objtype;		/* Object's type */
	List	   *objname;		/* Qualified name of the object */
	List	   *objargs;		/* Arguments if needed (eg, for functions) */
	char	   *provider;		/* Label provider (or NULL) */
	char	   *label;			/* New security label to be assigned */
} SecLabelStmt;

/* ----------------------
 *		Declare Cursor Statement
 *
 * Note: the "query" field of DeclareCursorStmt is only used in the raw grammar
 * output.	After parse analysis it's set to null, and the Query points to the
 * DeclareCursorStmt, not vice versa.
 * ----------------------
 */
#define CURSOR_OPT_BINARY		0x0001	/* BINARY */
#define CURSOR_OPT_SCROLL		0x0002	/* SCROLL explicitly given */
#define CURSOR_OPT_NO_SCROLL	0x0004	/* NO SCROLL explicitly given */
#define CURSOR_OPT_INSENSITIVE	0x0008	/* INSENSITIVE */
#define CURSOR_OPT_HOLD			0x0010	/* WITH HOLD */
#define CURSOR_OPT_FAST_PLAN	0x0020	/* prefer fast-start plan */

typedef struct DeclareCursorStmt
{
	NodeTag		type;
	char	   *portalname;		/* name of the portal (cursor) */
	int			options;		/* bitmask of options (see above) */
	Node	   *query;			/* the raw SELECT query */
} DeclareCursorStmt;

/* ----------------------
 *		Close Portal Statement
 * ----------------------
 */
typedef struct ClosePortalStmt
{
	NodeTag		type;
	char	   *portalname;		/* name of the portal (cursor) */
	/* NULL means CLOSE ALL */
} ClosePortalStmt;

/* ----------------------
 *		Fetch Statement (also Move)
 * ----------------------
 */
typedef enum FetchDirection
{
	/* for these, howMany is how many rows to fetch; FETCH_ALL means ALL */
	FETCH_FORWARD,
	FETCH_BACKWARD,
	/* for these, howMany indicates a position; only one row is fetched */
	FETCH_ABSOLUTE,
	FETCH_RELATIVE
} FetchDirection;

#define FETCH_ALL	LONG_MAX

typedef struct FetchStmt
{
	NodeTag		type;
	FetchDirection direction;	/* see above */
	long		howMany;		/* number of rows, or position argument */
	char	   *portalname;		/* name of portal (cursor) */
	bool		ismove;			/* TRUE if MOVE */
} FetchStmt;

/* ----------------------
 *		Create Index Statement
 *
 * This represents creation of an index and/or an associated constraint.
 * If indexOid isn't InvalidOid, we are not creating an index, just a
 * UNIQUE/PKEY constraint using an existing index.	isconstraint must always
 * be true in this case, and the fields describing the index properties are
 * empty.
 * ----------------------
 */
typedef struct IndexStmt
{
	NodeTag		type;
	char	   *idxname;		/* name of new index, or NULL for default */
	RangeVar   *relation;		/* relation to build index on */
	char	   *accessMethod;	/* name of access method (eg. btree) */
	char	   *tableSpace;		/* tablespace, or NULL for default */
	List	   *indexParams;	/* a list of IndexElem */
	List	   *options;		/* options from WITH clause */
	Node	   *whereClause;	/* qualification (partial-index predicate) */
	List	   *excludeOpNames; /* exclusion operator names, or NIL if none */
	Oid			indexOid;		/* OID of an existing index, if any */
	bool		unique;			/* is index unique? */
	bool		primary;		/* is index on primary key? */
	bool		isconstraint;	/* is it from a CONSTRAINT clause? */
	bool		deferrable;		/* is the constraint DEFERRABLE? */
	bool		initdeferred;	/* is the constraint INITIALLY DEFERRED? */
	bool		concurrent;		/* should this be a concurrent index build? */
} IndexStmt;

/* ----------------------
 *		Create Function Statement
 * ----------------------
 */
typedef struct CreateFunctionStmt
{
	NodeTag		type;
	bool		replace;		/* T => replace if already exists */
	List	   *funcname;		/* qualified name of function to create */
	List	   *parameters;		/* a list of FunctionParameter */
	TypeName   *returnType;		/* the return type */
	List	   *options;		/* a list of DefElem */
	List	   *withClause;		/* a list of DefElem */
} CreateFunctionStmt;

typedef enum FunctionParameterMode
{
	/* the assigned enum values appear in pg_proc, don't change 'em! */
	FUNC_PARAM_IN = 'i',		/* input only */
	FUNC_PARAM_OUT = 'o',		/* output only */
	FUNC_PARAM_INOUT = 'b',		/* both */
	FUNC_PARAM_VARIADIC = 'v',	/* variadic (always input) */
	FUNC_PARAM_TABLE = 't'		/* table function output column */
} FunctionParameterMode;

typedef struct FunctionParameter
{
	NodeTag		type;
	char	   *name;			/* parameter name, or NULL if not given */
	TypeName   *argType;		/* TypeName for parameter type */
	FunctionParameterMode mode; /* IN/OUT/etc */
	Node	   *defexpr;		/* raw default expr, or NULL if not given */
} FunctionParameter;

typedef struct AlterFunctionStmt
{
	NodeTag		type;
	FuncWithArgs *func;			/* name and args of function */
	List	   *actions;		/* list of DefElem */
} AlterFunctionStmt;

/* ----------------------
 *		Drop {Function|Aggregate|Operator} Statement
 * ----------------------
 */
typedef struct RemoveFuncStmt
{
	NodeTag		type;
	ObjectType	kind;			/* function, aggregate, operator */
	List	   *name;			/* qualified name of object to drop */
	List	   *args;			/* types of the arguments */
	DropBehavior behavior;		/* RESTRICT or CASCADE behavior */
	bool		missing_ok;		/* skip error if missing? */
} RemoveFuncStmt;

/* ----------------------
 *		DO Statement
 *
 * DoStmt is the raw parser output, InlineCodeBlock is the execution-time API
 * ----------------------
 */
typedef struct DoStmt
{
	NodeTag		type;
	List	   *args;			/* List of DefElem nodes */
} DoStmt;

typedef struct InlineCodeBlock
{
	NodeTag		type;
	char	   *source_text;	/* source text of anonymous code block */
	Oid			langOid;		/* OID of selected language */
	bool		langIsTrusted;	/* trusted property of the language */
} InlineCodeBlock;

/* ----------------------
 *		Drop Operator Class Statement
 * ----------------------
 */
typedef struct RemoveOpClassStmt
{
	NodeTag		type;
	List	   *opclassname;	/* qualified name (list of Value strings) */
	char	   *amname;			/* name of index AM opclass is for */
	DropBehavior behavior;		/* RESTRICT or CASCADE behavior */
	bool		missing_ok;		/* skip error if missing? */
} RemoveOpClassStmt;

/* ----------------------
 *		Drop Operator Family Statement
 * ----------------------
 */
typedef struct RemoveOpFamilyStmt
{
	NodeTag		type;
	List	   *opfamilyname;	/* qualified name (list of Value strings) */
	char	   *amname;			/* name of index AM opfamily is for */
	DropBehavior behavior;		/* RESTRICT or CASCADE behavior */
	bool		missing_ok;		/* skip error if missing? */
} RemoveOpFamilyStmt;

/* ----------------------
 *		Alter Object Rename Statement
 * ----------------------
 */
typedef struct RenameStmt
{
	NodeTag		type;
	ObjectType	renameType;		/* OBJECT_TABLE, OBJECT_COLUMN, etc */
	ObjectType	relationType;	/* if column name, associated relation type */
	RangeVar   *relation;		/* in case it's a table */
	List	   *object;			/* in case it's some other object */
	List	   *objarg;			/* argument types, if applicable */
	char	   *subname;		/* name of contained object (column, rule,
								 * trigger, etc) */
	char	   *newname;		/* the new name */
	DropBehavior behavior;		/* RESTRICT or CASCADE behavior */
} RenameStmt;

/* ----------------------
 *		ALTER object SET SCHEMA Statement
 * ----------------------
 */
typedef struct AlterObjectSchemaStmt
{
	NodeTag		type;
	ObjectType objectType;		/* OBJECT_TABLE, OBJECT_TYPE, etc */
	RangeVar   *relation;		/* in case it's a table */
	List	   *object;			/* in case it's some other object */
	List	   *objarg;			/* argument types, if applicable */
	char	   *addname;		/* additional name if needed */
	char	   *newschema;		/* the new schema */
} AlterObjectSchemaStmt;

/* ----------------------
 *		Alter Object Owner Statement
 * ----------------------
 */
typedef struct AlterOwnerStmt
{
	NodeTag		type;
	ObjectType objectType;		/* OBJECT_TABLE, OBJECT_TYPE, etc */
	RangeVar   *relation;		/* in case it's a table */
	List	   *object;			/* in case it's some other object */
	List	   *objarg;			/* argument types, if applicable */
	char	   *addname;		/* additional name if needed */
	char	   *newowner;		/* the new owner */
} AlterOwnerStmt;


/* ----------------------
 *		Create Rule Statement
 * ----------------------
 */
typedef struct RuleStmt
{
	NodeTag		type;
	RangeVar   *relation;		/* relation the rule is for */
	char	   *rulename;		/* name of the rule */
	Node	   *whereClause;	/* qualifications */
	CmdType		event;			/* SELECT, INSERT, etc */
	bool		instead;		/* is a 'do instead'? */
	List	   *actions;		/* the action statements */
	bool		replace;		/* OR REPLACE */
} RuleStmt;

/* ----------------------
 *		Notify Statement
 * ----------------------
 */
typedef struct NotifyStmt
{
	NodeTag		type;
	char	   *conditionname;	/* condition name to notify */
	char	   *payload;		/* the payload string, or NULL if none */
} NotifyStmt;

/* ----------------------
 *		Listen Statement
 * ----------------------
 */
typedef struct ListenStmt
{
	NodeTag		type;
	char	   *conditionname;	/* condition name to listen on */
} ListenStmt;

/* ----------------------
 *		Unlisten Statement
 * ----------------------
 */
typedef struct UnlistenStmt
{
	NodeTag		type;
	char	   *conditionname;	/* name to unlisten on, or NULL for all */
} UnlistenStmt;

/* ----------------------
 *		{Begin|Commit|Rollback} Transaction Statement
 * ----------------------
 */
typedef enum TransactionStmtKind
{
	TRANS_STMT_BEGIN,
	TRANS_STMT_START,			/* semantically identical to BEGIN */
	TRANS_STMT_COMMIT,
	TRANS_STMT_ROLLBACK,
	TRANS_STMT_SAVEPOINT,
	TRANS_STMT_RELEASE,
	TRANS_STMT_ROLLBACK_TO,
	TRANS_STMT_PREPARE,
	TRANS_STMT_COMMIT_PREPARED,
	TRANS_STMT_ROLLBACK_PREPARED
} TransactionStmtKind;

typedef struct TransactionStmt
{
	NodeTag		type;
	TransactionStmtKind kind;	/* see above */
	List	   *options;		/* for BEGIN/START and savepoint commands */
	char	   *gid;			/* for two-phase-commit related commands */
} TransactionStmt;

/* ----------------------
 *		Create Type Statement, composite types
 * ----------------------
 */
typedef struct CompositeTypeStmt
{
	NodeTag		type;
	RangeVar   *typevar;		/* the composite type to be created */
	List	   *coldeflist;		/* list of ColumnDef nodes */
} CompositeTypeStmt;

/* ----------------------
 *		Create Type Statement, enum types
 * ----------------------
 */
typedef struct CreateEnumStmt
{
	NodeTag		type;
	List	   *typeName;		/* qualified name (list of Value strings) */
	List	   *vals;			/* enum values (list of Value strings) */
} CreateEnumStmt;

/* ----------------------
 *		Alter Type Statement, enum types
 * ----------------------
 */
typedef struct AlterEnumStmt
{
	NodeTag		type;
	List	   *typeName;		/* qualified name (list of Value strings) */
	char	   *newVal;			/* new enum value's name */
	char	   *newValNeighbor; /* neighboring enum value, if specified */
	bool		newValIsAfter;	/* place new enum value after neighbor? */
} AlterEnumStmt;

/* ----------------------
 *		Create View Statement
 * ----------------------
 */
typedef struct ViewStmt
{
	NodeTag		type;
	RangeVar   *view;			/* the view to be created */
	List	   *aliases;		/* target column names */
	Node	   *query;			/* the SELECT query */
	bool		replace;		/* replace an existing view? */
} ViewStmt;

/* ----------------------
 *		Load Statement
 * ----------------------
 */
typedef struct LoadStmt
{
	NodeTag		type;
	char	   *filename;		/* file to load */
} LoadStmt;

/* ----------------------
 *		Createdb Statement
 * ----------------------
 */
typedef struct CreatedbStmt
{
	NodeTag		type;
	char	   *dbname;			/* name of database to create */
	List	   *options;		/* List of DefElem nodes */
} CreatedbStmt;

/* ----------------------
 *	Alter Database
 * ----------------------
 */
typedef struct AlterDatabaseStmt
{
	NodeTag		type;
	char	   *dbname;			/* name of database to alter */
	List	   *options;		/* List of DefElem nodes */
} AlterDatabaseStmt;

typedef struct AlterDatabaseSetStmt
{
	NodeTag		type;
	char	   *dbname;			/* database name */
	VariableSetStmt *setstmt;	/* SET or RESET subcommand */
} AlterDatabaseSetStmt;

/* ----------------------
 *		Dropdb Statement
 * ----------------------
 */
typedef struct DropdbStmt
{
	NodeTag		type;
	char	   *dbname;			/* database to drop */
	bool		missing_ok;		/* skip error if db is missing? */
} DropdbStmt;

/* ----------------------
 *		Cluster Statement (support pbrown's cluster index implementation)
 * ----------------------
 */
typedef struct ClusterStmt
{
	NodeTag		type;
	RangeVar   *relation;		/* relation being indexed, or NULL if all */
	char	   *indexname;		/* original index defined */
	bool		verbose;		/* print progress info */
} ClusterStmt;

/* ----------------------
 *		Vacuum and Analyze Statements
 *
 * Even though these are nominally two statements, it's convenient to use
 * just one node type for both.  Note that at least one of VACOPT_VACUUM
 * and VACOPT_ANALYZE must be set in options.  VACOPT_FREEZE is an internal
 * convenience for the grammar and is not examined at runtime --- the
 * freeze_min_age and freeze_table_age fields are what matter.
 * ----------------------
 */
typedef enum VacuumOption
{
	VACOPT_VACUUM = 1 << 0,		/* do VACUUM */
	VACOPT_ANALYZE = 1 << 1,	/* do ANALYZE */
	VACOPT_VERBOSE = 1 << 2,	/* print progress info */
	VACOPT_FREEZE = 1 << 3,		/* FREEZE option */
	VACOPT_FULL = 1 << 4,		/* FULL (non-concurrent) vacuum */
	VACOPT_NOWAIT = 1 << 5
} VacuumOption;

typedef struct VacuumStmt
{
	NodeTag		type;
	int			options;		/* OR of VacuumOption flags */
	int			freeze_min_age; /* min freeze age, or -1 to use default */
	int			freeze_table_age;		/* age at which to scan whole table */
	RangeVar   *relation;		/* single table to process, or NULL */
	List	   *va_cols;		/* list of column names, or NIL for all */
} VacuumStmt;

#ifdef PGXC
/*
 * ----------------------
 *      Barrier Statement
 */
typedef struct BarrierStmt
{
	NodeTag		type;
	const char	*id;			/* User supplied barrier id, if any */
} BarrierStmt;
#endif

/* ----------------------
 *		Explain Statement
 *
 * The "query" field is either a raw parse tree (SelectStmt, InsertStmt, etc)
 * or a Query node if parse analysis has been done.  Note that rewriting and
 * planning of the query are always postponed until execution of EXPLAIN.
 * ----------------------
 */
typedef struct ExplainStmt
{
	NodeTag		type;
	Node	   *query;			/* the query (see comments above) */
	List	   *options;		/* list of DefElem nodes */
} ExplainStmt;

/* ----------------------
 * Checkpoint Statement
 * ----------------------
 */
typedef struct CheckPointStmt
{
	NodeTag		type;
} CheckPointStmt;

/* ----------------------
 * Discard Statement
 * ----------------------
 */

typedef enum DiscardMode
{
	DISCARD_ALL,
	DISCARD_PLANS,
	DISCARD_TEMP
} DiscardMode;

typedef struct DiscardStmt
{
	NodeTag		type;
	DiscardMode target;
} DiscardStmt;

/* ----------------------
 *		LOCK Statement
 * ----------------------
 */
typedef struct LockStmt
{
	NodeTag		type;
	List	   *relations;		/* relations to lock */
	int			mode;			/* lock mode */
	bool		nowait;			/* no wait mode */
} LockStmt;

/* ----------------------
 *		SET CONSTRAINTS Statement
 * ----------------------
 */
typedef struct ConstraintsSetStmt
{
	NodeTag		type;
	List	   *constraints;	/* List of names as RangeVars */
	bool		deferred;
} ConstraintsSetStmt;

/* ----------------------
 *		REINDEX Statement
 * ----------------------
 */
typedef struct ReindexStmt
{
	NodeTag		type;
	ObjectType	kind;			/* OBJECT_INDEX, OBJECT_TABLE, OBJECT_DATABASE */
	RangeVar   *relation;		/* Table or index to reindex */
	const char *name;			/* name of database to reindex */
	bool		do_system;		/* include system tables in database case */
	bool		do_user;		/* include user tables in database case */
} ReindexStmt;

/* ----------------------
 *		CREATE CONVERSION Statement
 * ----------------------
 */
typedef struct CreateConversionStmt
{
	NodeTag		type;
	List	   *conversion_name;	/* Name of the conversion */
	char	   *for_encoding_name;		/* source encoding name */
	char	   *to_encoding_name;		/* destination encoding name */
	List	   *func_name;		/* qualified conversion function name */
	bool		def;			/* is this a default conversion? */
} CreateConversionStmt;

/* ----------------------
 *	CREATE CAST Statement
 * ----------------------
 */
typedef struct CreateCastStmt
{
	NodeTag		type;
	TypeName   *sourcetype;
	TypeName   *targettype;
	FuncWithArgs *func;
	CoercionContext context;
	bool		inout;
} CreateCastStmt;

/* ----------------------
 *	DROP CAST Statement
 * ----------------------
 */
typedef struct DropCastStmt
{
	NodeTag		type;
	TypeName   *sourcetype;
	TypeName   *targettype;
	DropBehavior behavior;
	bool		missing_ok;		/* skip error if missing? */
} DropCastStmt;


/* ----------------------
 *		PREPARE Statement
 * ----------------------
 */
typedef struct PrepareStmt
{
	NodeTag		type;
	char	   *name;			/* Name of plan, arbitrary */
	List	   *argtypes;		/* Types of parameters (List of TypeName) */
	Node	   *query;			/* The query itself (as a raw parsetree) */
} PrepareStmt;


/* ----------------------
 *		EXECUTE Statement
 * ----------------------
 */

typedef struct ExecuteStmt
{
	NodeTag		type;
	char	   *name;			/* The name of the plan to execute */
	IntoClause *into;			/* Optional table to store results in */
	List	   *params;			/* Values to assign to parameters */
} ExecuteStmt;


/* ----------------------
 *		DEALLOCATE Statement
 * ----------------------
 */
typedef struct DeallocateStmt
{
	NodeTag		type;
	char	   *name;			/* The name of the plan to remove */
	/* NULL means DEALLOCATE ALL */
} DeallocateStmt;

/*
 *		DROP OWNED statement
 */
typedef struct DropOwnedStmt
{
	NodeTag		type;
	List	   *roles;
	DropBehavior behavior;
} DropOwnedStmt;

/*
 *		REASSIGN OWNED statement
 */
typedef struct ReassignOwnedStmt
{
	NodeTag		type;
	List	   *roles;
	char	   *newrole;
} ReassignOwnedStmt;

/*
 * TS Dictionary stmts: DefineStmt, RenameStmt and DropStmt are default
 */
typedef struct AlterTSDictionaryStmt
{
	NodeTag		type;
	List	   *dictname;		/* qualified name (list of Value strings) */
	List	   *options;		/* List of DefElem nodes */
} AlterTSDictionaryStmt;

/*
 * TS Configuration stmts: DefineStmt, RenameStmt and DropStmt are default
 */
typedef struct AlterTSConfigurationStmt
{
	NodeTag		type;
	List	   *cfgname;		/* qualified name (list of Value strings) */

	/*
	 * dicts will be non-NIL if ADD/ALTER MAPPING was specified. If dicts is
	 * NIL, but tokentype isn't, DROP MAPPING was specified.
	 */
	List	   *tokentype;		/* list of Value strings */
	List	   *dicts;			/* list of list of Value strings */
	bool		override;		/* if true - remove old variant */
	bool		replace;		/* if true - replace dictionary by another */
	bool		missing_ok;		/* for DROP - skip error if missing? */
} AlterTSConfigurationStmt;

/* PGXC_BEGIN */
/*
 * EXECUTE DIRECT statement
 */
typedef struct ExecDirectStmt
{
	NodeTag		type;
	bool		coordinator;
	List	   *nodes;
	char	   *query;
} ExecDirectStmt;

/*
 * CLEAN CONNECTION statement
 */
typedef struct CleanConnStmt
{
	NodeTag		type;
	List	   *nodes;		/* list of nodes dropped */
	char	   *dbname;		/* name of database to drop connections */
	char	   *username;	/* name of user whose connections are dropped */
	bool		is_coord;	/* type of connections dropped */
	bool		is_force;	/* option force  */
} CleanConnStmt;
/* PGXC_END */

#endif   /* PARSENODES_H */<|MERGE_RESOLUTION|>--- conflicted
+++ resolved
@@ -152,17 +152,14 @@
 
 	Node	   *setOperations;	/* set-operation tree if this is top level of
 								 * a UNION/INTERSECT/EXCEPT query */
-<<<<<<< HEAD
+
+	List	   *constraintDeps; /* a list of pg_constraint OIDs that the query
+								 * depends on to be semantically valid */
 #ifdef PGXC
 	/* need this info for PGXC Planner, may be temporary */
 	char	   *sql_statement;	/* original query */
 	ExecNodes  *execNodes;	/* execute nodes */
 #endif
-=======
-
-	List	   *constraintDeps; /* a list of pg_constraint OIDs that the query
-								 * depends on to be semantically valid */
->>>>>>> a4bebdd9
 } Query;
 
 
@@ -1464,13 +1461,10 @@
 	List	   *options;		/* options from WITH clause */
 	OnCommitAction oncommit;	/* what do we do at COMMIT? */
 	char	   *tablespacename; /* table space to use, or NULL */
-<<<<<<< HEAD
+	bool		if_not_exists;	/* just do nothing if it already exists? */
 #ifdef PGXC
 	DistributeBy *distributeby; 	/* distribution to use, or NULL */
 #endif
-=======
-	bool		if_not_exists;	/* just do nothing if it already exists? */
->>>>>>> a4bebdd9
 } CreateStmt;
 
 /* ----------
