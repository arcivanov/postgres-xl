--- conflicted
+++ resolved
@@ -232,15 +232,12 @@
 	Expr		xpr;
 	Oid			aggfnoid;		/* pg_proc Oid of the aggregate */
 	Oid			aggtype;		/* type Oid of result of the aggregate */
-<<<<<<< HEAD
+	Oid			aggcollid;		/* OID of collation of result */
+	Oid			inputcollid;	/* OID of collation that function should use */
 #ifdef PGXC
 	Oid			aggtrantype;	/* type Oid of transition results */
 	bool		agghas_collectfn;	/* is collection function available */
 #endif /* PGXC */
-=======
-	Oid			aggcollid;		/* OID of collation of result */
-	Oid			inputcollid;	/* OID of collation that function should use */
->>>>>>> a4bebdd9
 	List	   *args;			/* arguments and sort expressions */
 	List	   *aggorder;		/* ORDER BY (list of SortGroupClause) */
 	List	   *aggdistinct;	/* DISTINCT (list of SortGroupClause) */
