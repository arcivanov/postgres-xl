--- conflicted
+++ resolved
@@ -23,12 +23,7 @@
 #else
 extern void CreateSchemaCommand(CreateSchemaStmt *parsetree,
 					const char *queryString);
-<<<<<<< HEAD
 #endif
-extern void RemoveSchemas(DropStmt *drop);
-=======
-
->>>>>>> 80edfd76
 extern void RemoveSchemaById(Oid schemaOid);
 
 extern void RenameSchema(const char *oldname, const char *newname);
