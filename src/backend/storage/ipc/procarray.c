--- conflicted
+++ resolved
@@ -78,9 +78,6 @@
 typedef struct ProcArrayStruct
 {
 	int			numProcs;		/* number of valid procs entries */
-#ifdef PGXC	
-	int			numAVProcs;		/* number of autovacuum procs - stored at the begining of the array */
-#endif	
 	int			maxProcs;		/* allocated size of procs array */
 
 	/*
@@ -106,6 +103,9 @@
 	 * but actually it is maxProcs entries long.
 	 */
 	int			pgprocnos[1];	/* VARIABLE LENGTH ARRAY */
+#ifdef PGXC
+	int			pgAVproxnos[1];	/* VARIABLE LENGTH ARRAY */
+#endif
 } ProcArrayStruct;
 
 static ProcArrayStruct *procArray;
@@ -318,18 +318,6 @@
 				 errmsg("sorry, too many clients already")));
 	}
 
-<<<<<<< HEAD
-#ifdef PGXC
-	if (proc->vacuumFlags & PROC_IS_AUTOVACUUM)
-	{
-		arrayP->procs[arrayP->numProcs] = arrayP->procs[arrayP->numAVProcs];
-		arrayP->procs[arrayP->numAVProcs] = proc;
-		arrayP->numAVProcs++;
-	}
-	else
-#endif		
-		arrayP->procs[arrayP->numProcs] = proc;
-=======
 	/*
 	 * Keep the procs array sorted by (PGPROC *) so that we can utilize
 	 * locality of references much better. This is useful while traversing the
@@ -352,7 +340,6 @@
 	memmove(&arrayP->pgprocnos[index + 1], &arrayP->pgprocnos[index],
 			(arrayP->numProcs - index) * sizeof(int));
 	arrayP->pgprocnos[index] = proc->pgprocno;
->>>>>>> 80edfd76
 	arrayP->numProcs++;
 
 	LWLockRelease(ProcArrayLock);
@@ -404,33 +391,10 @@
 	{
 		if (arrayP->pgprocnos[index] == proc->pgprocno)
 		{
-<<<<<<< HEAD
-#ifdef PGXC
-			if (proc->vacuumFlags & PROC_IS_AUTOVACUUM)
-			{
-				/*
-				 * We must maintain all the autovacuum processes at the start
-				 * of the array. So unless we are removing the last autovacuum
-				 * process, we must shuffle the array so that the invariance is
-				 * maintained
-				 */
-				if (index < arrayP->numAVProcs - 1)
-				{
-					arrayP->procs[index] = arrayP->procs[arrayP->numAVProcs - 1];
-					index = arrayP->numAVProcs - 1;
-				}
-				Assert(index == arrayP->numAVProcs - 1);
-				arrayP->numAVProcs--;
-			}
-#endif
-			arrayP->procs[index] = arrayP->procs[arrayP->numProcs - 1];
-			arrayP->procs[arrayP->numProcs - 1] = NULL; /* for debugging */
-=======
 			/* Keep the PGPROC array sorted. See notes above */
 			memmove(&arrayP->pgprocnos[index], &arrayP->pgprocnos[index + 1],
 					(arrayP->numProcs - index - 1) * sizeof(int));
 			arrayP->pgprocnos[arrayP->numProcs - 1] = -1;		/* for debugging */
->>>>>>> 80edfd76
 			arrayP->numProcs--;
 			LWLockRelease(ProcArrayLock);
 			return;
@@ -470,7 +434,6 @@
 		 * else is taking a snapshot.  See discussion in
 		 * src/backend/access/transam/README.
 		 */
-<<<<<<< HEAD
 #ifdef PGXC
 		/*
 		 * Remove this assertion. We have seen this failing because a ROLLBACK
@@ -480,11 +443,8 @@
 		 * statement"
 		 */
 #else		
-		Assert(TransactionIdIsValid(proc->xid));
+		Assert(TransactionIdIsValid(allPgXact[proc->pgprocno].xid));
 #endif
-=======
-		Assert(TransactionIdIsValid(allPgXact[proc->pgprocno].xid));
->>>>>>> 80edfd76
 
 		LWLockAcquire(ProcArrayLock, LW_EXCLUSIVE);
 
@@ -514,19 +474,7 @@
 		 * anyone else's calculation of a snapshot.  We might change their
 		 * estimate of global xmin, but that's OK.
 		 */
-<<<<<<< HEAD
-#ifdef PGXC
-		/*
-		 * We are seeing this assertion failure every once in a while. We have
-		 * a theory about how this can happen also on vanilla PostgreSQL, we
-		 * don't have a reproducible case yet (see email of hackers with
-		 * subject "Canceling ROLLBACK statement". 
-		 */
-		Assert(!TransactionIdIsValid(proc->xid));
-#endif
-=======
 		Assert(!TransactionIdIsValid(allPgXact[proc->pgprocno].xid));
->>>>>>> 80edfd76
 
 		proc->lxid = InvalidLocalTransactionId;
 		pgxact->xmin = InvalidTransactionId;
@@ -2898,53 +2846,57 @@
 		 * Spin over analyzeProcArray and add these local analyze XIDs to the
 		 * local snapshot.
 		 */
-		for (index = 0; index < arrayP->numAVProcs; index++)
+		for (index = 0; index < arrayP->numProcs; index++)
 		{
 			volatile PGPROC *proc = arrayP->procs[index];
-			TransactionId xid;
-
-
-			/* Update globalxmin to be the smallest valid xmin */
-			xid = proc->xmin;		/* fetch just once */
-
-			if (TransactionIdIsNormal(xid) &&
-				TransactionIdPrecedes(xid, RecentGlobalXmin))
-				RecentGlobalXmin = xid;
-
-			/* Fetch xid just once - see GetNewTransactionId */
-			xid = proc->xid;
-
-			/*
-			 * If the transaction has been assigned an xid < xmax we add it to the
-			 * snapshot, and update xmin if necessary.	There's no need to store
-			 * XIDs >= xmax, since we'll treat them as running anyway.  We don't
-			 * bother to examine their subxids either.
-			 *
-			 * We don't include our own XID (if any) in the snapshot, but we must
-			 * include it into xmin.
-			 */
-			if (TransactionIdIsNormal(xid))
+
+			/* Do that only for an autovacuum process */
+			if (proc->vacuumFlags & PROC_IS_AUTOVACUUM)
 			{
-				if (TransactionIdFollowsOrEquals(xid, snapshot->xmax))
-					continue;
-				if (proc != MyProc)
+				TransactionId xid;
+
+				/* Update globalxmin to be the smallest valid xmin */
+				xid = proc->xmin;		/* fetch just once */
+
+				if (TransactionIdIsNormal(xid) &&
+					TransactionIdPrecedes(xid, RecentGlobalXmin))
+					RecentGlobalXmin = xid;
+
+				/* Fetch xid just once - see GetNewTransactionId */
+				xid = proc->xid;
+
+				/*
+				 * If the transaction has been assigned an xid < xmax we add it to the
+				 * snapshot, and update xmin if necessary.	There's no need to store
+				 * XIDs >= xmax, since we'll treat them as running anyway.  We don't
+				 * bother to examine their subxids either.
+				 *
+				 * We don't include our own XID (if any) in the snapshot, but we must
+				 * include it into xmin.
+				 */
+				if (TransactionIdIsNormal(xid))
 				{
-					if (snapshot->xcnt >= snapshot->max_xcnt)
+					if (TransactionIdFollowsOrEquals(xid, snapshot->xmax))
+						continue;
+					if (proc != MyProc)
 					{
-						snapshot->max_xcnt += arrayP->numProcs;
-
-						snapshot->xip = (TransactionId *)
-							realloc(snapshot->xip, snapshot->max_xcnt * sizeof(TransactionId));
-						if (snapshot->xip == NULL)
-							ereport(ERROR,
-									(errcode(ERRCODE_OUT_OF_MEMORY),
-									 errmsg("out of memory")));
+						if (snapshot->xcnt >= snapshot->max_xcnt)
+						{
+							snapshot->max_xcnt += arrayP->numProcs;
+
+							snapshot->xip = (TransactionId *)
+								realloc(snapshot->xip, snapshot->max_xcnt * sizeof(TransactionId));
+							if (snapshot->xip == NULL)
+								ereport(ERROR,
+										(errcode(ERRCODE_OUT_OF_MEMORY),
+										 errmsg("out of memory")));
+						}
+						snapshot->xip[snapshot->xcnt++] = xid;
+						elog(DEBUG1, "Adding Analyze for xid %d to snapshot", proc->xid);
 					}
-					snapshot->xip[snapshot->xcnt++] = xid;
-					elog(DEBUG1, "Adding Analyze for xid %d to snapshot", proc->xid);
+					if (TransactionIdPrecedes(xid, snapshot->xmin))
+						snapshot->xmin = xid;
 				}
-				if (TransactionIdPrecedes(xid, snapshot->xmin))
-					snapshot->xmin = xid;
 			}
 		}
 
