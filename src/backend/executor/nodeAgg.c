--- conflicted
+++ resolved
@@ -594,7 +594,8 @@
 	/*
 	 * OK to call the collection function
 	 */
-	InitFunctionCallInfoData(*fcinfo, &(peraggstate->collectfn), 2, (void *)aggstate, NULL);
+	InitFunctionCallInfoData(*fcinfo, &(peraggstate->collectfn), 2,
+							 peraggstate->aggCollation, (void *)aggstate, NULL);
 	fcinfo->arg[0] = pergroupstate->collectValue;
 	fcinfo->argnull[0] = pergroupstate->collectValueIsNull;
 	newVal = FunctionCallInvoke(fcinfo);
@@ -1911,6 +1912,7 @@
 									1,
 									aggtranstype,
 									aggref->aggtype,
+									aggref->inputcollid,
 									collectfn_oid,
 									InvalidOid,
 									&collectfnexpr,
@@ -1928,7 +1930,6 @@
 			fmgr_info_set_expr((Node *) finalfnexpr, &peraggstate->finalfn);
 		}
 
-<<<<<<< HEAD
 #ifdef PGXC
 		if (OidIsValid(collectfn_oid))
 		{
@@ -1936,9 +1937,7 @@
 			peraggstate->collectfn.fn_expr = (Node *)collectfnexpr;
 		}
 #endif /* PGXC */
-=======
 		peraggstate->aggCollation = aggref->inputcollid;
->>>>>>> a4bebdd9
 
 		get_typlenbyval(aggref->aggtype,
 						&peraggstate->resulttypeLen,
