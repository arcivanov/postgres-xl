/*-------------------------------------------------------------------------
 *
 * execProcnode.c
 *	 contains dispatch functions which call the appropriate "initialize",
 *	 "get a tuple", and "cleanup" routines for the given node type.
 *	 If the node has children, then it will presumably call ExecInitNode,
 *	 ExecProcNode, or ExecEndNode on its subnodes and do the appropriate
 *	 processing.
 *
 * Portions Copyright (c) 1996-2010, PostgreSQL Global Development Group
 * Portions Copyright (c) 1994, Regents of the University of California
 *
 *
 * IDENTIFICATION
 *	  $PostgreSQL: pgsql/src/backend/executor/execProcnode.c,v 1.70 2010/01/02 16:57:41 momjian Exp $
 *
 *-------------------------------------------------------------------------
 */
/*
 *	 INTERFACE ROUTINES
 *		ExecInitNode	-		initialize a plan node and its subplans
 *		ExecProcNode	-		get a tuple by executing the plan node
 *		ExecEndNode		-		shut down a plan node and its subplans
 *
 *	 NOTES
 *		This used to be three files.  It is now all combined into
 *		one file so that it is easier to keep ExecInitNode, ExecProcNode,
 *		and ExecEndNode in sync when new nodes are added.
 *
 *	 EXAMPLE
 *		Suppose we want the age of the manager of the shoe department and
 *		the number of employees in that department.  So we have the query:
 *
 *				select DEPT.no_emps, EMP.age
 *				where EMP.name = DEPT.mgr and
 *					  DEPT.name = "shoe"
 *
 *		Suppose the planner gives us the following plan:
 *
 *						Nest Loop (DEPT.mgr = EMP.name)
 *						/		\
 *					   /		 \
 *				   Seq Scan		Seq Scan
 *					DEPT		  EMP
 *				(name = "shoe")
 *
 *		ExecutorStart() is called first.
 *		It calls InitPlan() which calls ExecInitNode() on
 *		the root of the plan -- the nest loop node.
 *
 *	  * ExecInitNode() notices that it is looking at a nest loop and
 *		as the code below demonstrates, it calls ExecInitNestLoop().
 *		Eventually this calls ExecInitNode() on the right and left subplans
 *		and so forth until the entire plan is initialized.	The result
 *		of ExecInitNode() is a plan state tree built with the same structure
 *		as the underlying plan tree.
 *
 *	  * Then when ExecRun() is called, it calls ExecutePlan() which calls
 *		ExecProcNode() repeatedly on the top node of the plan state tree.
 *		Each time this happens, ExecProcNode() will end up calling
 *		ExecNestLoop(), which calls ExecProcNode() on its subplans.
 *		Each of these subplans is a sequential scan so ExecSeqScan() is
 *		called.  The slots returned by ExecSeqScan() may contain
 *		tuples which contain the attributes ExecNestLoop() uses to
 *		form the tuples it returns.
 *
 *	  * Eventually ExecSeqScan() stops returning tuples and the nest
 *		loop join ends.  Lastly, ExecEnd() calls ExecEndNode() which
 *		calls ExecEndNestLoop() which in turn calls ExecEndNode() on
 *		its subplans which result in ExecEndSeqScan().
 *
 *		This should show how the executor works by having
 *		ExecInitNode(), ExecProcNode() and ExecEndNode() dispatch
 *		their work to the appopriate node support routines which may
 *		in turn call these routines themselves on their subplans.
 */
#include "postgres.h"

#include "executor/executor.h"
#include "executor/instrument.h"
#include "executor/nodeAgg.h"
#include "executor/nodeAppend.h"
#include "executor/nodeBitmapAnd.h"
#include "executor/nodeBitmapHeapscan.h"
#include "executor/nodeBitmapIndexscan.h"
#include "executor/nodeBitmapOr.h"
#include "executor/nodeCtescan.h"
#include "executor/nodeFunctionscan.h"
#include "executor/nodeGroup.h"
#include "executor/nodeHash.h"
#include "executor/nodeHashjoin.h"
#include "executor/nodeIndexscan.h"
#include "executor/nodeLimit.h"
#include "executor/nodeLockRows.h"
#include "executor/nodeMaterial.h"
#include "executor/nodeMergejoin.h"
#include "executor/nodeModifyTable.h"
#include "executor/nodeNestloop.h"
#include "executor/nodeRecursiveunion.h"
#include "executor/nodeResult.h"
#include "executor/nodeSeqscan.h"
#include "executor/nodeSetOp.h"
#include "executor/nodeSort.h"
#include "executor/nodeSubplan.h"
#include "executor/nodeSubqueryscan.h"
#include "executor/nodeTidscan.h"
#include "executor/nodeUnique.h"
#include "executor/nodeValuesscan.h"
#include "executor/nodeWindowAgg.h"
#include "executor/nodeWorktablescan.h"
#include "miscadmin.h"
#ifdef PGXC
#include "pgxc/execRemote.h"
#endif

/* ------------------------------------------------------------------------
 *		ExecInitNode
 *
 *		Recursively initializes all the nodes in the plan tree rooted
 *		at 'node'.
 *
 *		Inputs:
 *		  'node' is the current node of the plan produced by the query planner
 *		  'estate' is the shared execution state for the plan tree
 *		  'eflags' is a bitwise OR of flag bits described in executor.h
 *
 *		Returns a PlanState node corresponding to the given Plan node.
 * ------------------------------------------------------------------------
 */
PlanState *
ExecInitNode(Plan *node, EState *estate, int eflags)
{
	PlanState  *result;
	List	   *subps;
	ListCell   *l;

	/*
	 * do nothing when we get to the end of a leaf on tree.
	 */
	if (node == NULL)
		return NULL;

	switch (nodeTag(node))
	{
			/*
			 * control nodes
			 */
		case T_Result:
			result = (PlanState *) ExecInitResult((Result *) node,
												  estate, eflags);
			break;

		case T_ModifyTable:
			result = (PlanState *) ExecInitModifyTable((ModifyTable *) node,
													   estate, eflags);
			break;

		case T_Append:
			result = (PlanState *) ExecInitAppend((Append *) node,
												  estate, eflags);
			break;

		case T_RecursiveUnion:
			result = (PlanState *) ExecInitRecursiveUnion((RecursiveUnion *) node,
														  estate, eflags);
			break;

		case T_BitmapAnd:
			result = (PlanState *) ExecInitBitmapAnd((BitmapAnd *) node,
													 estate, eflags);
			break;

		case T_BitmapOr:
			result = (PlanState *) ExecInitBitmapOr((BitmapOr *) node,
													estate, eflags);
			break;

			/*
			 * scan nodes
			 */
		case T_SeqScan:
			result = (PlanState *) ExecInitSeqScan((SeqScan *) node,
												   estate, eflags);
			break;

		case T_IndexScan:
			result = (PlanState *) ExecInitIndexScan((IndexScan *) node,
													 estate, eflags);
			break;

		case T_BitmapIndexScan:
			result = (PlanState *) ExecInitBitmapIndexScan((BitmapIndexScan *) node,
														   estate, eflags);
			break;

		case T_BitmapHeapScan:
			result = (PlanState *) ExecInitBitmapHeapScan((BitmapHeapScan *) node,
														  estate, eflags);
			break;

		case T_TidScan:
			result = (PlanState *) ExecInitTidScan((TidScan *) node,
												   estate, eflags);
			break;

		case T_SubqueryScan:
			result = (PlanState *) ExecInitSubqueryScan((SubqueryScan *) node,
														estate, eflags);
			break;

		case T_FunctionScan:
			result = (PlanState *) ExecInitFunctionScan((FunctionScan *) node,
														estate, eflags);
			break;

		case T_ValuesScan:
			result = (PlanState *) ExecInitValuesScan((ValuesScan *) node,
													  estate, eflags);
			break;

		case T_CteScan:
			result = (PlanState *) ExecInitCteScan((CteScan *) node,
												   estate, eflags);
			break;

		case T_WorkTableScan:
			result = (PlanState *) ExecInitWorkTableScan((WorkTableScan *) node,
														 estate, eflags);
			break;

			/*
			 * join nodes
			 */
		case T_NestLoop:
			result = (PlanState *) ExecInitNestLoop((NestLoop *) node,
													estate, eflags);
			break;

		case T_MergeJoin:
			result = (PlanState *) ExecInitMergeJoin((MergeJoin *) node,
													 estate, eflags);
			break;

		case T_HashJoin:
			result = (PlanState *) ExecInitHashJoin((HashJoin *) node,
													estate, eflags);
			break;

			/*
			 * materialization nodes
			 */
		case T_Material:
			result = (PlanState *) ExecInitMaterial((Material *) node,
													estate, eflags);
			break;

		case T_Sort:
			result = (PlanState *) ExecInitSort((Sort *) node,
												estate, eflags);
			break;

		case T_Group:
			result = (PlanState *) ExecInitGroup((Group *) node,
												 estate, eflags);
			break;

		case T_Agg:
			result = (PlanState *) ExecInitAgg((Agg *) node,
											   estate, eflags);
			break;

		case T_WindowAgg:
			result = (PlanState *) ExecInitWindowAgg((WindowAgg *) node,
													 estate, eflags);
			break;

		case T_Unique:
			result = (PlanState *) ExecInitUnique((Unique *) node,
												  estate, eflags);
			break;

		case T_Hash:
			result = (PlanState *) ExecInitHash((Hash *) node,
												estate, eflags);
			break;

		case T_SetOp:
			result = (PlanState *) ExecInitSetOp((SetOp *) node,
												 estate, eflags);
			break;

		case T_LockRows:
			result = (PlanState *) ExecInitLockRows((LockRows *) node,
													estate, eflags);
			break;

		case T_Limit:
			result = (PlanState *) ExecInitLimit((Limit *) node,
												 estate, eflags);
			break;

#ifdef PGXC
		case T_RemoteQuery:
			result = (PlanState *) ExecInitRemoteQuery((RemoteQuery *) node,
													    estate, eflags);
			break;
#endif

		default:
			elog(ERROR, "unrecognized node type: %d", (int) nodeTag(node));
			result = NULL;		/* keep compiler quiet */
			break;
	}

	/*
	 * Initialize any initPlans present in this node.  The planner put them in
	 * a separate list for us.
	 */
	subps = NIL;
	foreach(l, node->initPlan)
	{
		SubPlan    *subplan = (SubPlan *) lfirst(l);
		SubPlanState *sstate;

		Assert(IsA(subplan, SubPlan));
		sstate = ExecInitSubPlan(subplan, result);
		subps = lappend(subps, sstate);
	}
	result->initPlan = subps;

	/* Set up instrumentation for this node if requested */
	if (estate->es_instrument)
		result->instrument = InstrAlloc(1, estate->es_instrument);

	return result;
}


/* ----------------------------------------------------------------
 *		ExecProcNode
 *
 *		Execute the given node to return a(nother) tuple.
 * ----------------------------------------------------------------
 */
TupleTableSlot *
ExecProcNode(PlanState *node)
{
	TupleTableSlot *result;

	CHECK_FOR_INTERRUPTS();

	if (node->chgParam != NULL) /* something changed */
		ExecReScan(node, NULL); /* let ReScan handle this */

	if (node->instrument)
		InstrStartNode(node->instrument);

	switch (nodeTag(node))
	{
			/*
			 * control nodes
			 */
		case T_ResultState:
			result = ExecResult((ResultState *) node);
			break;

		case T_ModifyTableState:
			result = ExecModifyTable((ModifyTableState *) node);
			break;

		case T_AppendState:
			result = ExecAppend((AppendState *) node);
			break;

		case T_RecursiveUnionState:
			result = ExecRecursiveUnion((RecursiveUnionState *) node);
			break;

			/* BitmapAndState does not yield tuples */

			/* BitmapOrState does not yield tuples */

			/*
			 * scan nodes
			 */
		case T_SeqScanState:
			result = ExecSeqScan((SeqScanState *) node);
			break;

		case T_IndexScanState:
			result = ExecIndexScan((IndexScanState *) node);
			break;

			/* BitmapIndexScanState does not yield tuples */

		case T_BitmapHeapScanState:
			result = ExecBitmapHeapScan((BitmapHeapScanState *) node);
			break;

		case T_TidScanState:
			result = ExecTidScan((TidScanState *) node);
			break;

		case T_SubqueryScanState:
			result = ExecSubqueryScan((SubqueryScanState *) node);
			break;

		case T_FunctionScanState:
			result = ExecFunctionScan((FunctionScanState *) node);
			break;

		case T_ValuesScanState:
			result = ExecValuesScan((ValuesScanState *) node);
			break;

		case T_CteScanState:
			result = ExecCteScan((CteScanState *) node);
			break;

		case T_WorkTableScanState:
			result = ExecWorkTableScan((WorkTableScanState *) node);
			break;

			/*
			 * join nodes
			 */
		case T_NestLoopState:
			result = ExecNestLoop((NestLoopState *) node);
			break;

		case T_MergeJoinState:
			result = ExecMergeJoin((MergeJoinState *) node);
			break;

		case T_HashJoinState:
			result = ExecHashJoin((HashJoinState *) node);
			break;

			/*
			 * materialization nodes
			 */
		case T_MaterialState:
			result = ExecMaterial((MaterialState *) node);
			break;

		case T_SortState:
			result = ExecSort((SortState *) node);
			break;

		case T_GroupState:
			result = ExecGroup((GroupState *) node);
			break;

		case T_AggState:
			result = ExecAgg((AggState *) node);
			break;

		case T_WindowAggState:
			result = ExecWindowAgg((WindowAggState *) node);
			break;

		case T_UniqueState:
			result = ExecUnique((UniqueState *) node);
			break;

		case T_HashState:
			result = ExecHash((HashState *) node);
			break;

		case T_SetOpState:
			result = ExecSetOp((SetOpState *) node);
			break;

		case T_LockRowsState:
			result = ExecLockRows((LockRowsState *) node);
			break;

		case T_LimitState:
			result = ExecLimit((LimitState *) node);
			break;

#ifdef PGXC
		case T_RemoteQueryState:
			result = ExecRemoteQuery((RemoteQueryState *) node);
			break;
#endif

		default:
			elog(ERROR, "unrecognized node type: %d", (int) nodeTag(node));
			result = NULL;
			break;
	}

	if (node->instrument)
		InstrStopNode(node->instrument, TupIsNull(result) ? 0.0 : 1.0);

	return result;
}


/* ----------------------------------------------------------------
 *		MultiExecProcNode
 *
 *		Execute a node that doesn't return individual tuples
 *		(it might return a hashtable, bitmap, etc).  Caller should
 *		check it got back the expected kind of Node.
 *
 * This has essentially the same responsibilities as ExecProcNode,
 * but it does not do InstrStartNode/InstrStopNode (mainly because
 * it can't tell how many returned tuples to count).  Each per-node
 * function must provide its own instrumentation support.
 * ----------------------------------------------------------------
 */
Node *
MultiExecProcNode(PlanState *node)
{
	Node	   *result;

	CHECK_FOR_INTERRUPTS();

	if (node->chgParam != NULL) /* something changed */
		ExecReScan(node, NULL); /* let ReScan handle this */

	switch (nodeTag(node))
	{
			/*
			 * Only node types that actually support multiexec will be listed
			 */

		case T_HashState:
			result = MultiExecHash((HashState *) node);
			break;

		case T_BitmapIndexScanState:
			result = MultiExecBitmapIndexScan((BitmapIndexScanState *) node);
			break;

		case T_BitmapAndState:
			result = MultiExecBitmapAnd((BitmapAndState *) node);
			break;

		case T_BitmapOrState:
			result = MultiExecBitmapOr((BitmapOrState *) node);
			break;

		default:
			elog(ERROR, "unrecognized node type: %d", (int) nodeTag(node));
			result = NULL;
			break;
	}

	return result;
}


<<<<<<< HEAD
/*
 * ExecCountSlotsNode - count up the number of tuple table slots needed
 *
 * Note that this scans a Plan tree, not a PlanState tree, because we
 * haven't built the PlanState tree yet ...
 */
int
ExecCountSlotsNode(Plan *node)
{
	if (node == NULL)
		return 0;

	switch (nodeTag(node))
	{
			/*
			 * control nodes
			 */
		case T_Result:
			return ExecCountSlotsResult((Result *) node);

		case T_Append:
			return ExecCountSlotsAppend((Append *) node);

		case T_RecursiveUnion:
			return ExecCountSlotsRecursiveUnion((RecursiveUnion *) node);

		case T_BitmapAnd:
			return ExecCountSlotsBitmapAnd((BitmapAnd *) node);

		case T_BitmapOr:
			return ExecCountSlotsBitmapOr((BitmapOr *) node);

			/*
			 * scan nodes
			 */
		case T_SeqScan:
			return ExecCountSlotsSeqScan((SeqScan *) node);

		case T_IndexScan:
			return ExecCountSlotsIndexScan((IndexScan *) node);

		case T_BitmapIndexScan:
			return ExecCountSlotsBitmapIndexScan((BitmapIndexScan *) node);

		case T_BitmapHeapScan:
			return ExecCountSlotsBitmapHeapScan((BitmapHeapScan *) node);

		case T_TidScan:
			return ExecCountSlotsTidScan((TidScan *) node);

		case T_SubqueryScan:
			return ExecCountSlotsSubqueryScan((SubqueryScan *) node);

		case T_FunctionScan:
			return ExecCountSlotsFunctionScan((FunctionScan *) node);

		case T_ValuesScan:
			return ExecCountSlotsValuesScan((ValuesScan *) node);

		case T_CteScan:
			return ExecCountSlotsCteScan((CteScan *) node);

		case T_WorkTableScan:
			return ExecCountSlotsWorkTableScan((WorkTableScan *) node);

			/*
			 * join nodes
			 */
		case T_NestLoop:
			return ExecCountSlotsNestLoop((NestLoop *) node);

		case T_MergeJoin:
			return ExecCountSlotsMergeJoin((MergeJoin *) node);

		case T_HashJoin:
			return ExecCountSlotsHashJoin((HashJoin *) node);

			/*
			 * materialization nodes
			 */
		case T_Material:
			return ExecCountSlotsMaterial((Material *) node);

		case T_Sort:
			return ExecCountSlotsSort((Sort *) node);

		case T_Group:
			return ExecCountSlotsGroup((Group *) node);

		case T_Agg:
			return ExecCountSlotsAgg((Agg *) node);

		case T_WindowAgg:
			return ExecCountSlotsWindowAgg((WindowAgg *) node);
			break;

		case T_Unique:
			return ExecCountSlotsUnique((Unique *) node);

		case T_Hash:
			return ExecCountSlotsHash((Hash *) node);

		case T_SetOp:
			return ExecCountSlotsSetOp((SetOp *) node);

		case T_Limit:
			return ExecCountSlotsLimit((Limit *) node);

#ifdef PGXC
		case T_RemoteQuery:
			return ExecCountSlotsRemoteQuery((RemoteQuery *) node);
#endif

		default:
			elog(ERROR, "unrecognized node type: %d", (int) nodeTag(node));
			break;
	}

	return 0;
}

=======
>>>>>>> 1084f317
/* ----------------------------------------------------------------
 *		ExecEndNode
 *
 *		Recursively cleans up all the nodes in the plan rooted
 *		at 'node'.
 *
 *		After this operation, the query plan will not be able to be
 *		processed any further.	This should be called only after
 *		the query plan has been fully executed.
 * ----------------------------------------------------------------
 */
void
ExecEndNode(PlanState *node)
{
	/*
	 * do nothing when we get to the end of a leaf on tree.
	 */
	if (node == NULL)
		return;

	if (node->chgParam != NULL)
	{
		bms_free(node->chgParam);
		node->chgParam = NULL;
	}

	switch (nodeTag(node))
	{
			/*
			 * control nodes
			 */
		case T_ResultState:
			ExecEndResult((ResultState *) node);
			break;

		case T_ModifyTableState:
			ExecEndModifyTable((ModifyTableState *) node);
			break;

		case T_AppendState:
			ExecEndAppend((AppendState *) node);
			break;

		case T_RecursiveUnionState:
			ExecEndRecursiveUnion((RecursiveUnionState *) node);
			break;

		case T_BitmapAndState:
			ExecEndBitmapAnd((BitmapAndState *) node);
			break;

		case T_BitmapOrState:
			ExecEndBitmapOr((BitmapOrState *) node);
			break;

			/*
			 * scan nodes
			 */
		case T_SeqScanState:
			ExecEndSeqScan((SeqScanState *) node);
			break;

		case T_IndexScanState:
			ExecEndIndexScan((IndexScanState *) node);
			break;

		case T_BitmapIndexScanState:
			ExecEndBitmapIndexScan((BitmapIndexScanState *) node);
			break;

		case T_BitmapHeapScanState:
			ExecEndBitmapHeapScan((BitmapHeapScanState *) node);
			break;

		case T_TidScanState:
			ExecEndTidScan((TidScanState *) node);
			break;

		case T_SubqueryScanState:
			ExecEndSubqueryScan((SubqueryScanState *) node);
			break;

		case T_FunctionScanState:
			ExecEndFunctionScan((FunctionScanState *) node);
			break;

		case T_ValuesScanState:
			ExecEndValuesScan((ValuesScanState *) node);
			break;

		case T_CteScanState:
			ExecEndCteScan((CteScanState *) node);
			break;

		case T_WorkTableScanState:
			ExecEndWorkTableScan((WorkTableScanState *) node);
			break;

			/*
			 * join nodes
			 */
		case T_NestLoopState:
			ExecEndNestLoop((NestLoopState *) node);
			break;

		case T_MergeJoinState:
			ExecEndMergeJoin((MergeJoinState *) node);
			break;

		case T_HashJoinState:
			ExecEndHashJoin((HashJoinState *) node);
			break;

			/*
			 * materialization nodes
			 */
		case T_MaterialState:
			ExecEndMaterial((MaterialState *) node);
			break;

		case T_SortState:
			ExecEndSort((SortState *) node);
			break;

		case T_GroupState:
			ExecEndGroup((GroupState *) node);
			break;

		case T_AggState:
			ExecEndAgg((AggState *) node);
			break;

		case T_WindowAggState:
			ExecEndWindowAgg((WindowAggState *) node);
			break;

		case T_UniqueState:
			ExecEndUnique((UniqueState *) node);
			break;

		case T_HashState:
			ExecEndHash((HashState *) node);
			break;

		case T_SetOpState:
			ExecEndSetOp((SetOpState *) node);
			break;

		case T_LockRowsState:
			ExecEndLockRows((LockRowsState *) node);
			break;

		case T_LimitState:
			ExecEndLimit((LimitState *) node);
			break;

#ifdef PGXC
		case T_RemoteQueryState:
			ExecEndRemoteQuery((RemoteQueryState *) node);
			break;
#endif

		default:
			elog(ERROR, "unrecognized node type: %d", (int) nodeTag(node));
			break;
	}
}<|MERGE_RESOLUTION|>--- conflicted
+++ resolved
@@ -553,130 +553,6 @@
 }
 
 
-<<<<<<< HEAD
-/*
- * ExecCountSlotsNode - count up the number of tuple table slots needed
- *
- * Note that this scans a Plan tree, not a PlanState tree, because we
- * haven't built the PlanState tree yet ...
- */
-int
-ExecCountSlotsNode(Plan *node)
-{
-	if (node == NULL)
-		return 0;
-
-	switch (nodeTag(node))
-	{
-			/*
-			 * control nodes
-			 */
-		case T_Result:
-			return ExecCountSlotsResult((Result *) node);
-
-		case T_Append:
-			return ExecCountSlotsAppend((Append *) node);
-
-		case T_RecursiveUnion:
-			return ExecCountSlotsRecursiveUnion((RecursiveUnion *) node);
-
-		case T_BitmapAnd:
-			return ExecCountSlotsBitmapAnd((BitmapAnd *) node);
-
-		case T_BitmapOr:
-			return ExecCountSlotsBitmapOr((BitmapOr *) node);
-
-			/*
-			 * scan nodes
-			 */
-		case T_SeqScan:
-			return ExecCountSlotsSeqScan((SeqScan *) node);
-
-		case T_IndexScan:
-			return ExecCountSlotsIndexScan((IndexScan *) node);
-
-		case T_BitmapIndexScan:
-			return ExecCountSlotsBitmapIndexScan((BitmapIndexScan *) node);
-
-		case T_BitmapHeapScan:
-			return ExecCountSlotsBitmapHeapScan((BitmapHeapScan *) node);
-
-		case T_TidScan:
-			return ExecCountSlotsTidScan((TidScan *) node);
-
-		case T_SubqueryScan:
-			return ExecCountSlotsSubqueryScan((SubqueryScan *) node);
-
-		case T_FunctionScan:
-			return ExecCountSlotsFunctionScan((FunctionScan *) node);
-
-		case T_ValuesScan:
-			return ExecCountSlotsValuesScan((ValuesScan *) node);
-
-		case T_CteScan:
-			return ExecCountSlotsCteScan((CteScan *) node);
-
-		case T_WorkTableScan:
-			return ExecCountSlotsWorkTableScan((WorkTableScan *) node);
-
-			/*
-			 * join nodes
-			 */
-		case T_NestLoop:
-			return ExecCountSlotsNestLoop((NestLoop *) node);
-
-		case T_MergeJoin:
-			return ExecCountSlotsMergeJoin((MergeJoin *) node);
-
-		case T_HashJoin:
-			return ExecCountSlotsHashJoin((HashJoin *) node);
-
-			/*
-			 * materialization nodes
-			 */
-		case T_Material:
-			return ExecCountSlotsMaterial((Material *) node);
-
-		case T_Sort:
-			return ExecCountSlotsSort((Sort *) node);
-
-		case T_Group:
-			return ExecCountSlotsGroup((Group *) node);
-
-		case T_Agg:
-			return ExecCountSlotsAgg((Agg *) node);
-
-		case T_WindowAgg:
-			return ExecCountSlotsWindowAgg((WindowAgg *) node);
-			break;
-
-		case T_Unique:
-			return ExecCountSlotsUnique((Unique *) node);
-
-		case T_Hash:
-			return ExecCountSlotsHash((Hash *) node);
-
-		case T_SetOp:
-			return ExecCountSlotsSetOp((SetOp *) node);
-
-		case T_Limit:
-			return ExecCountSlotsLimit((Limit *) node);
-
-#ifdef PGXC
-		case T_RemoteQuery:
-			return ExecCountSlotsRemoteQuery((RemoteQuery *) node);
-#endif
-
-		default:
-			elog(ERROR, "unrecognized node type: %d", (int) nodeTag(node));
-			break;
-	}
-
-	return 0;
-}
-
-=======
->>>>>>> 1084f317
 /* ----------------------------------------------------------------
  *		ExecEndNode
  *
