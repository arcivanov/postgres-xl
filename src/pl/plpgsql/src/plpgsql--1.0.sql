--- conflicted
+++ resolved
@@ -8,7 +8,8 @@
 
 CREATE PROCEDURAL LANGUAGE plpgsql;
 
-<<<<<<< HEAD
+COMMENT ON PROCEDURAL LANGUAGE plpgsql IS 'PL/pgSQL procedural language';
+
 /*
  * PGXC system view to look for prepared transaction GID list in a cluster
  */
@@ -35,7 +36,4 @@
 LANGUAGE 'plpgsql';
 
 CREATE VIEW pgxc_prepared_xacts AS
-    SELECT DISTINCT * from pgxc_prepared_xact();
-=======
-COMMENT ON PROCEDURAL LANGUAGE plpgsql IS 'PL/pgSQL procedural language';
->>>>>>> c1d9579d
+    SELECT DISTINCT * from pgxc_prepared_xact();